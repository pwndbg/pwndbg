from __future__ import annotations

import gdb
from pwnlib.util.cyclic import cyclic

<<<<<<< HEAD
import pwndbg.config
=======
import pwndbg
>>>>>>> f7b95a6b
import pwndbg.gdblib.memory
import pwndbg.gdblib.regs
import pwndbg.gdblib.vmmap
import tests

BINARY = tests.binaries.get("reference-binary.out")


def run_tests(stack, use_big_endian, expected):
    pwndbg.config.hexdump_group_use_big_endian = use_big_endian

    # Put some data onto the stack
    pwndbg.gdblib.memory.write(stack, cyclic(0x100))

    # Test empty hexdump
    result = gdb.execute("hexdump 0", to_string=True)
    assert result == "+0000 0x000000  \n"

    results = []
    # TODO: Repetition is not working in tests
    results.append(gdb.execute(f"hexdump {stack} 64", to_string=True))
    results.append(gdb.execute(f"hexdump {stack} 3", to_string=True))

    assert len(results) == len(expected)
    for i, result in enumerate(results):
        expected_result = expected[i]
        assert result == expected_result


def test_hexdump(start_binary):
    start_binary(BINARY)
    pwndbg.config.hexdump_group_width = -1

    # TODO: Setting theme options with Python isn't working
    gdb.execute("set hexdump-byte-separator")
    stack_addr = pwndbg.gdblib.regs.rsp - 0x100

    expected = [
        f"""+0000 0x{stack_addr:x}  6161616261616161 6161616461616163 │aaaabaaa│caaadaaa│
+0010 0x{stack_addr+0x10:x}  6161616661616165 6161616861616167 │eaaafaaa│gaaahaaa│
+0020 0x{stack_addr+0x20:x}  6161616a61616169 6161616c6161616b │iaaajaaa│kaaalaaa│
+0030 0x{stack_addr+0x30:x}  6161616e6161616d 616161706161616f │maaanaaa│oaaapaaa│\n""",
        f"""+0000 0x{stack_addr:x}            616161                  │aaa     │        │\n""",
    ]
    run_tests(stack_addr, True, expected)

    expected = [
        f"""+0000 0x{stack_addr:x}  6161616162616161 6361616164616161 │aaaabaaa│caaadaaa│
+0010 0x{stack_addr+0x10:x}  6561616166616161 6761616168616161 │eaaafaaa│gaaahaaa│
+0020 0x{stack_addr+0x20:x}  696161616a616161 6b6161616c616161 │iaaajaaa│kaaalaaa│
+0030 0x{stack_addr+0x30:x}  6d6161616e616161 6f61616170616161 │maaanaaa│oaaapaaa│\n""",
        f"""+0000 0x{stack_addr:x}  616161                            │aaa     │        │\n""",
    ]
    run_tests(stack_addr, False, expected)


def test_hexdump_collapse_lines(start_binary):
    start_binary(BINARY)
    sp = pwndbg.gdblib.regs.rsp

    pwndbg.gdblib.memory.write(sp, b"abcdefgh\x01\x02\x03\x04\x05\x06\x07\x08" * 16)

    def hexdump_lines(lines):
        offset = (lines - 1) * 0x10  # last line offset
        skipped_lines = lines - 2

        out = gdb.execute(f"hexdump $rsp {offset+16}", to_string=True)

        expected = (
            f"+0000 0x{sp:x}  61 62 63 64 65 66 67 68  01 02 03 04 05 06 07 08  │abcdefgh│........│\n"
            f"... ↓            skipped {skipped_lines} identical lines ({skipped_lines*16} bytes)\n"
            f"+{offset:04x} 0x{sp+offset:x}  61 62 63 64 65 66 67 68  01 02 03 04 05 06 07 08  │abcdefgh│........│\n"
        )
        assert out == expected

    hexdump_lines(3)
    hexdump_lines(4)
    hexdump_lines(10)<|MERGE_RESOLUTION|>--- conflicted
+++ resolved
@@ -3,11 +3,7 @@
 import gdb
 from pwnlib.util.cyclic import cyclic
 
-<<<<<<< HEAD
-import pwndbg.config
-=======
 import pwndbg
->>>>>>> f7b95a6b
 import pwndbg.gdblib.memory
 import pwndbg.gdblib.regs
 import pwndbg.gdblib.vmmap
