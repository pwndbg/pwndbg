ZIGPATH        ?=     ../../../../.zig
ZIGCC		=	  $(ZIGPATH)/zig cc

CC              =	   gcc
DEBUG           =	   1
CFLAGS         +=	   -Wall
SOURCES         =	   $(wildcard *.c)
COMPILED        =	   $(SOURCES:.c=.o)
LINKED          =	   $(SOURCES:.c=.out)

NASM            =	   nasm -f elf64
LD              =	   ld
SOURCES_ASM     =	   $(wildcard *.asm)
COMPILED_ASM    =	   $(SOURCES_ASM:.asm=.o)
LINKED_ASM      =	   $(SOURCES_ASM:.asm=.out)
LDFLAGS         =
EXTRA_FLAGS     =
EXTRA_FLAGS_ASM =

GO              =	   go
SOURCES_GO      =	   $(wildcard *.go)
COMPILED_GO     =	   $(SOURCES_GO:.go=)

ifeq ($(TARGET), x86)
CFLAGS		  +=	  -m32
endif

ifeq ($(DEBUG), 1)
CFLAGS		  +=	  -DDEBUG=1 -ggdb -O0 -gdwarf-4
else
CFLAGS		  +=	  -O1
endif

PWD=$(shell pwd)
# Apparently we don't have this version? :(
#GLIBC=/glibc_versions/2.29/tcache_x64
GLIBC_2_33=$(PWD)/glibcs/2.33

.PHONY : all clean

CUSTOM_TARGETS = reference_bin_pie.out reference_bin_nopie.out symbol_1600_and_752.out initialized_heap_x64.out initialized_heap_i386_big.out

all: $(LINKED) $(LINKED_ASM) $(COMPILED_GO) $(CUSTOM_TARGETS)

%.out : %.c
	@echo "[+] Building '$@'"
	@$(CC) $(CFLAGS) $(EXTRA_FLAGS) -w -o $@ $? $(LDFLAGS)

%.o : %.asm
	@echo "[+] Building '$@'"
	@$(NASM) $(EXTRA_FLAGS_ASM) -o $@ $?

%.out : %.o
	@echo "[+] Linking '$@'"
	@$(LD) -Ttext 0x400080 --section-start .note.gnu.property=0x8000000 -o $@ $?

%.x86 : %.x86.go
	@echo "[+] Building '$@'"
	@GOARCH=386 $(GO) build $?
	@# Not stripped on purpose

%.x64 : %.x64.go
	@echo "[+] Building '$@'"
	@GOARCH=amd64 $(GO) build $?
	@# Not stripped on purpose

heap_bugs.out: heap_bugs.c
	@echo "[+] Building heap_bugs.out"
	${ZIGCC} \
	${CFLAGS} \
	-Wno-int-to-pointer-cast -Wno-int-conversion -Wno-unused-variable \
	-target native-native-gnu.2.33 \
	-Wl,-rpath=${GLIBC_2_33}:\
	-Wl,--dynamic-linker=${GLIBC_2_33}/ld-linux-x86-64.so.2 \
	-o heap_bugs.out heap_bugs.c

# TODO/FIXME: We should probably force this to 2.29? a version with tcache?
#heap_bins.out: heap_bins.c
#	@echo "[+] Building heap_bins.out"
#	${ZIGCC} \
#	-target native-native-gnu.2.33 \
#	-Wl,-rpath=${GLIBC_2_33} \
#	-Wl,--dynamic-linker=${GLIBC_2_33}/ld-linux-x86-64.so.2 \
#	-g -O0 -o heap_bins.out heap_bins.c

# Note: we use -pthread -lpthread because we hit this bug on CI builds:
# https://sourceware.org/bugzilla/show_bug.cgi?id=24548
heap_vis.out: heap_vis.c
	@echo "[+] Building heap_vis.out"
	${CC} -g -O0 -Wno-nonnull -o heap_vis.out heap_vis.c -pthread -lpthread

heap_malloc_chunk.out: heap_malloc_chunk.c
	@echo "[+] Building heap_malloc_chunk.out"
	${CC} -g -O0 -Wno-nonnull -Wno-unused-result -o heap_malloc_chunk.out heap_malloc_chunk.c -pthread -lpthread

<<<<<<< HEAD
multiple_threads.out: multiple_threads.c
	@echo "[+] Building multiple_threads.out"
	${CC} -g -O0 -o multiple_threads.out multiple_threads.c -pthread -lpthread
=======
tls.x86-64.out: tls.x86-64.c
	@echo "[+] Building tls.x86-64.c"
	${ZIGCC} \
	${CFLAGS} \
	-target x86_64-linux-gnu \
	-o tls.x86-64.out tls.x86-64.c

tls.i386.out: tls.i386.c
	@echo "[+] Building tls.i386.c"
	${ZIGCC} \
	${CFLAGS} \
	-target i386-linux-gnu \
	-o tls.i386.out tls.i386.c

issue_1565.out: issue_1565.c
	@echo "[+] Building issue_1565.out"
	${CC} -g -O0 -o issue_1565.out issue_1565.c -pthread -lpthread

# TODO: Link against a specific GLIBC version >= 2.26
initialized_heap_i386_big.out: initialized_heap.c
	@echo "[+] Building initialized_heap_i386_big.out"
	${ZIGCC} \
	${CFLAGS} \
	-target i386-linux-gnu \
	-o initialized_heap_i386_big.out initialized_heap.c

# TODO: Link against a specific GLIBC version.
initialized_heap_x64.out: initialized_heap.c
	@echo "[+] Building initialized_heap_x64.out"
	${ZIGCC} \
	${CFLAGS} \
	-target x86_64-linux-gnu \
	-o initialized_heap_x64.out initialized_heap.c
>>>>>>> e744ebf3

clean :
	@echo "[+] Cleaning stuff"
	@rm -f $(COMPILED) $(LINKED) $(COMPILED_ASM) $(LINKED_ASM) $(COMPILED_GO) *.out *.o


reference_bin_pie.out: reference-binary.c
	@echo "[+] Building reference_bin_pie.out"
	${ZIGCC} -fpie -o reference_bin_pie.out reference-binary.c

reference_bin_nopie.out: reference-binary.c
	@echo "[+] Building reference_bin_nopie.out"
	${ZIGCC} -fno-pie -o reference_bin_nopie.out reference-binary.c

symbol_1600_and_752.out: symbol_1600_and_752.cpp
	${CXX} -O0 -ggdb -Wno-pmf-conversions symbol_1600_and_752.cpp -o symbol_1600_and_752.out<|MERGE_RESOLUTION|>--- conflicted
+++ resolved
@@ -93,11 +93,9 @@
 	@echo "[+] Building heap_malloc_chunk.out"
 	${CC} -g -O0 -Wno-nonnull -Wno-unused-result -o heap_malloc_chunk.out heap_malloc_chunk.c -pthread -lpthread
 
-<<<<<<< HEAD
 multiple_threads.out: multiple_threads.c
 	@echo "[+] Building multiple_threads.out"
 	${CC} -g -O0 -o multiple_threads.out multiple_threads.c -pthread -lpthread
-=======
 tls.x86-64.out: tls.x86-64.c
 	@echo "[+] Building tls.x86-64.c"
 	${ZIGCC} \
@@ -131,7 +129,6 @@
 	${CFLAGS} \
 	-target x86_64-linux-gnu \
 	-o initialized_heap_x64.out initialized_heap.c
->>>>>>> e744ebf3
 
 clean :
 	@echo "[+] Cleaning stuff"
