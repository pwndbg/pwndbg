from __future__ import annotations

import re

import gdb
import pytest

import pwndbg.commands
import pwndbg.commands.canary
import tests

REFERENCE_BINARY = tests.binaries.get("reference-binary.out")
USE_FDS_BINARY = tests.binaries.get("use-fds.out")
TABSTOP_BINARY = tests.binaries.get("tabstop.out")
SYSCALLS_BINARY = tests.binaries.get("syscalls-x64.out")
MANGLING_BINARY = tests.binaries.get("symbol_1600_and_752.out")


def test_context_disasm_show_fd_filepath(start_binary):
    """
    Tests context disasm command and whether it shows properly opened fd filepath
    """
    start_binary(USE_FDS_BINARY)

    # Run until main
    gdb.execute("break main")
    gdb.execute("continue")

    # Stop on read(0, ...) -> should show /dev/pts/X or pipe:X on CI
    gdb.execute("nextcall")

    out = pwndbg.commands.context.context_disasm()
    assert "[ DISASM / x86-64 / set emulate on ]" in out[0]  # Sanity check

    call_read_line_idx = out.index(next(line for line in out if "<read@plt>" in line))
    lines_after_call_read = out[call_read_line_idx:]

    line_call_read, line_fd, line_buf, line_nbytes, *_rest = lines_after_call_read

    assert "call   read@plt" in line_call_read

    # When running tests with GNU Parallel, sometimes the file name looks
    # '/tmp/parZ4YC4.par', and occasionally '(deleted)' is present after the
    # filename
    line_fd = line_fd.strip()
    assert re.match(
        r"fd:\s+1 \((/dev/pts/\d+|/tmp/par.+\.par(?: \(deleted\))?|pipe:\[\d+\])\)", line_fd
    )

    line_buf = line_buf.strip()
    assert re.match(r"buf:\s+0x[0-9a-f]+ ◂— 0", line_buf)

    line_nbytes = line_nbytes.strip()
    assert re.match(r"nbytes:\s+0", line_nbytes)

    # Stop on open(...)
    gdb.execute("nextcall")
    # Stop on read(...) -> should show use-fds.out
    gdb.execute("nextcall")

    out = pwndbg.commands.context.context_disasm()
    assert "[ DISASM / x86-64 / set emulate on ]" in out[0]  # Sanity check

    call_read_line_idx = out.index(next(line for line in out if "<read@plt>" in line))
    lines_after_call_read = out[call_read_line_idx:]

    line_call_read, line_fd, line_buf, line_nbytes, *_rest = lines_after_call_read

    line_fd = line_fd.strip()
    assert re.match(
        r"fd:\s+3 \([a-z/]*pwndbg/tests/gdb-tests/tests/binaries/use-fds.out\)", line_fd
    )

    line_buf = line_buf.strip()
    assert re.match(r"buf:\s+0x[0-9a-f]+ ◂— 0", line_buf)

    line_nbytes = line_nbytes.strip()
    assert re.match(r"nbytes:\s+0x10", line_nbytes)


@pytest.mark.parametrize("sections", ("''", '""', "none", "-", ""))
def test_empty_context_sections(start_binary, sections):
    start_binary(USE_FDS_BINARY)

    # Sanity check
    default_ctx_sects = "regs disasm code ghidra stack backtrace expressions threads heap_tracker"
    assert pwndbg.config.context_sections.value == default_ctx_sects
    assert gdb.execute("context", to_string=True) != ""

    # Actual test check
    gdb.execute(f"set context-sections {sections}", to_string=True)
    assert pwndbg.config.context_sections.value == ""
    assert gdb.execute("context", to_string=True) == ""

    # Bring back old values && sanity check
    gdb.execute(f"set context-sections {default_ctx_sects}")
    assert pwndbg.config.context_sections.value == default_ctx_sects
    assert gdb.execute("context", to_string=True) != ""


def test_source_code_tabstop(start_binary):
    start_binary(TABSTOP_BINARY)

    # Run until line 6
    gdb.execute("break tabstop.c:6")
    gdb.execute("continue")

    # Default context-code-tabstop = 8
    src = gdb.execute("context code", to_string=True)
    assert """ 1 #include <stdio.h>\n""" in src
    assert """ 2 \n""" in src
    assert """ 3 int main() {\n""" in src
    assert """ 4         // test mix indent\n""" in src
    assert """ 5         do {\n""" in src
    assert """ 6                 puts("tab line");\n""" in src
    assert """ 7         } while (0);\n""" in src
    assert """ 8         return 0;\n""" in src
    assert """ 9 }\n""" in src
    assert """10 \n""" in src

    # Test context-code-tabstop = 2
    gdb.execute("set context-code-tabstop 2")
    src = gdb.execute("context code", to_string=True)
    assert """ 1 #include <stdio.h>\n""" in src
    assert """ 2 \n""" in src
    assert """ 3 int main() {\n""" in src
    assert """ 4   // test mix indent\n""" in src
    assert """ 5         do {\n""" in src
    assert """ 6     puts("tab line");\n""" in src
    assert """ 7         } while (0);\n""" in src
    assert """ 8         return 0;\n""" in src
    assert """ 9 }\n""" in src
    assert """10 \n""" in src

    # Disable context-code-tabstop
    gdb.execute("set context-code-tabstop 0")
    src = gdb.execute("context code", to_string=True)
    assert """ 1 #include <stdio.h>\n""" in src
    assert """ 2 \n""" in src
    assert """ 3 int main() {\n""" in src
    assert """ 4 \t// test mix indent\n""" in src
    assert """ 5         do {\n""" in src
    assert """ 6 \t\tputs("tab line");\n""" in src
    assert """ 7         } while (0);\n""" in src
    assert """ 8         return 0;\n""" in src
    assert """ 9 }\n""" in src
    assert """10 \n""" in src


def test_context_disasm_syscalls_args_display(start_binary):
    start_binary(SYSCALLS_BINARY)
    gdb.execute("nextsyscall")
    dis = gdb.execute("context disasm", to_string=True)
    assert dis == (
        "LEGEND: STACK | HEAP | CODE | DATA | WX | RODATA\n"
        "──────────────────────[ DISASM / x86-64 / set emulate on ]──────────────────────\n"
        "   0x400080 <_start>       mov    eax, 0                 EAX => 0\n"
        "   0x400085 <_start+5>     mov    edi, 0x1337            EDI => 0x1337\n"
        "   0x40008a <_start+10>    mov    esi, 0xdeadbeef        ESI => 0xdeadbeef\n"
        "   0x40008f <_start+15>    mov    ecx, 0x10              ECX => 0x10\n"
        " ► 0x400094 <_start+20>    syscall  <SYS_read>\n"
        "        fd:        0x1337\n"
        "        buf:       0xdeadbeef\n"
        "        nbytes:    0\n"
        "   0x400096 <_start+22>    mov    eax, 0xa               EAX => 0xa\n"
        "   0x40009b <_start+27>    int    0x80\n"
        "   0x40009d                add    byte ptr [rax], al\n"
        "   0x40009f                add    byte ptr [rax], al\n"
        "   0x4000a1                add    byte ptr [rax], al\n"
        "   0x4000a3                add    byte ptr [rax], al\n"
        "────────────────────────────────────────────────────────────────────────────────\n"
    )

    gdb.execute("nextsyscall")
    dis = gdb.execute("context disasm", to_string=True)
    assert dis == (
        "LEGEND: STACK | HEAP | CODE | DATA | WX | RODATA\n"
        "──────────────────────[ DISASM / x86-64 / set emulate on ]──────────────────────\n"
        "   0x400085 <_start+5>     mov    edi, 0x1337            EDI => 0x1337\n"
        "   0x40008a <_start+10>    mov    esi, 0xdeadbeef        ESI => 0xdeadbeef\n"
        "   0x40008f <_start+15>    mov    ecx, 0x10              ECX => 0x10\n"
        "   0x400094 <_start+20>    syscall  <SYS_read>\n"
        "   0x400096 <_start+22>    mov    eax, 0xa               EAX => 0xa\n"
        " ► 0x40009b <_start+27>    int    0x80 <SYS_unlink>\n"
        "        name:      0x1337\n"
        "   0x40009d                add    byte ptr [rax], al\n"
        "   0x40009f                add    byte ptr [rax], al\n"
        "   0x4000a1                add    byte ptr [rax], al\n"
        "   0x4000a3                add    byte ptr [rax], al\n"
        "   0x4000a5                add    byte ptr [rax], al\n"
        "────────────────────────────────────────────────────────────────────────────────\n"
    )


def test_context_disasm_syscalls_args_display_no_emulate(start_binary):
    gdb.execute("set emulate off")

    start_binary(SYSCALLS_BINARY)
    gdb.execute("nextsyscall")
    dis = gdb.execute("context disasm", to_string=True)
    assert dis == (
        "LEGEND: STACK | HEAP | CODE | DATA | WX | RODATA\n"
        "─────────────────────[ DISASM / x86-64 / set emulate off ]──────────────────────\n"
        "   0x400080 <_start>       mov    eax, 0                 EAX => 0\n"
        "   0x400085 <_start+5>     mov    edi, 0x1337            EDI => 0x1337\n"
        "   0x40008a <_start+10>    mov    esi, 0xdeadbeef        ESI => 0xdeadbeef\n"
        "   0x40008f <_start+15>    mov    ecx, 0x10              ECX => 0x10\n"
        " ► 0x400094 <_start+20>    syscall  <SYS_read>\n"
        "        fd:        0x1337\n"
        "        buf:       0xdeadbeef\n"
        "        nbytes:    0\n"
        "   0x400096 <_start+22>    mov    eax, 0xa               EAX => 0xa\n"
        "   0x40009b <_start+27>    int    0x80\n"
        "   0x40009d                add    byte ptr [rax], al\n"
        "   0x40009f                add    byte ptr [rax], al\n"
        "   0x4000a1                add    byte ptr [rax], al\n"
        "   0x4000a3                add    byte ptr [rax], al\n"
        "────────────────────────────────────────────────────────────────────────────────\n"
    )

    gdb.execute("nextsyscall")
    dis = gdb.execute("context disasm", to_string=True)
    assert dis == (
        "LEGEND: STACK | HEAP | CODE | DATA | WX | RODATA\n"
        "─────────────────────[ DISASM / x86-64 / set emulate off ]──────────────────────\n"
        "   0x400085 <_start+5>     mov    edi, 0x1337            EDI => 0x1337\n"
        "   0x40008a <_start+10>    mov    esi, 0xdeadbeef        ESI => 0xdeadbeef\n"
        "   0x40008f <_start+15>    mov    ecx, 0x10              ECX => 0x10\n"
        "   0x400094 <_start+20>    syscall  <SYS_read>\n"
        "   0x400096 <_start+22>    mov    eax, 0xa               EAX => 0xa\n"
        " ► 0x40009b <_start+27>    int    0x80 <SYS_unlink>\n"
        "        name:      0x1337\n"
        "   0x40009d                add    byte ptr [rax], al\n"
        "   0x40009f                add    byte ptr [rax], al\n"
        "   0x4000a1                add    byte ptr [rax], al\n"
        "   0x4000a3                add    byte ptr [rax], al\n"
        "   0x4000a5                add    byte ptr [rax], al\n"
        "────────────────────────────────────────────────────────────────────────────────\n"
    )


def test_context_backtrace_show_proper_symbol_names(start_binary):
    start_binary(MANGLING_BINARY)
    gdb.execute("break A::foo")
    gdb.execute("continue")

    backtrace = gdb.execute("context backtrace", to_string=True).split("\n")

    assert backtrace[0] == "LEGEND: STACK | HEAP | CODE | DATA | WX | RODATA"
    assert (
        backtrace[1]
        == "─────────────────────────────────[ BACKTRACE ]──────────────────────────────────"
    )

    assert re.match(r".*0   0x[0-9a-f]+ A::foo\(int, int\)", backtrace[2])

    # Match A::call_foo()+38 or similar: the offset may change so we match \d+ at the end
    assert re.match(r".*1   0x[0-9a-f]+ A::call_foo\(\)\+\d+", backtrace[3])

    # Match main+87 or similar offset
    assert re.match(r".*2   0x[0-9a-f]+ main\+\d+", backtrace[4])

    # Match __libc_start_main+243 or similar offset
    # Note: on Ubuntu 22.04 there will be __libc_start_call_main and then __libc_start_main
    # but on older distros there will be only __libc_start_main
    # Let's not bother too much about it and make it the last call assertion here
    assert re.match(
        r".*3   0x[0-9a-f]+ (__libc_start_main|__libc_start_call_main)\+\d+", backtrace[5]
    )

    assert (
        backtrace[-2]
        == "────────────────────────────────────────────────────────────────────────────────"
    )
    assert backtrace[-1] == ""


def test_context_disasm_works_properly_with_disasm_flavor_switch(start_binary):
    start_binary(SYSCALLS_BINARY)

    def assert_intel(out):
        assert "mov    eax, 0" in out[2]
        assert "mov    edi, 0x1337" in out[3]
        assert "mov    esi, 0xdeadbeef" in out[4]
        assert "mov    ecx, 0x10" in out[5]
        assert "syscall" in out[6]

    def assert_att(out):
        assert "mov    movl   $0, %eax" not in out[2]
        assert "mov    movl   $0x1337, %edi" not in out[3]
        assert "mov    movl   $0xdeadbeef, %esi" not in out[4]
        assert "mov    movl   $0x10, %ecx" not in out[5]
        assert "syscall" in out[6]

    out = gdb.execute("context disasm", to_string=True).split("\n")
    assert out[0] == "LEGEND: STACK | HEAP | CODE | DATA | WX | RODATA"
    assert (
        out[1] == "──────────────────────[ DISASM / x86-64 / set emulate on ]──────────────────────"
    )
    assert_intel(out)

    gdb.execute("set disassembly-flavor att")
    assert out[0] == "LEGEND: STACK | HEAP | CODE | DATA | WX | RODATA"
    assert (
        out[1] == "──────────────────────[ DISASM / x86-64 / set emulate on ]──────────────────────"
    )
    assert_att(out)


@pytest.mark.parametrize("patch_or_api", (True, False))
def test_context_disasm_proper_render_on_mem_change_issue_1818(start_binary, patch_or_api):
    start_binary(SYSCALLS_BINARY)

    old = gdb.execute("context disasm", to_string=True).split("\n")

    # Just a sanity check
    assert old[0] == "LEGEND: STACK | HEAP | CODE | DATA | WX | RODATA"
    assert "mov    eax, 0" in old[2]
    assert "mov    edi, 0x1337" in old[3]
    assert "mov    esi, 0xdeadbeef" in old[4]
    assert "mov    ecx, 0x10" in old[5]
    assert "syscall" in old[6]

    # 5 bytes because 'mov eax, 0' is 5 bytes long
    if patch_or_api:
        gdb.execute("patch $rip nop;nop;nop;nop;nop", to_string=True)
    else:
        # Do the same, but through write API
        pwndbg.gdblib.memory.write(pwndbg.gdblib.regs.rip, b"\x90" * 5)

    # Actual test: we expect the read memory to be different now ;)
    # (and not e.g. returned incorrectly from a not cleared cache)
    new = gdb.execute("context disasm", to_string=True).split("\n")

    assert new[0] == "LEGEND: STACK | HEAP | CODE | DATA | WX | RODATA"
    assert "nop" in new[2]
    assert "nop" in new[3]
    assert "nop" in new[4]
    assert "nop" in new[5]
    assert "nop" in new[6]
    assert "mov    edi, 0x1337" in new[7]
    assert "mov    esi, 0xdeadbeef" in new[8]
    assert "mov    ecx, 0x10" in new[9]
    assert "syscall" in new[10]


ONE_GADGET_BINARY = tests.binaries.get("onegadget.x86-64.out")


def test_context_disasm_fsbase_annotations(start_binary):
    """
    This test checks that fsbase support in annotations is working properly.

    If this breaks, either our x86 memory operand parser is broken, we cannot fetch fsbase, or we are not passing FSBASE to Unicorn.
    See: https://github.com/pwndbg/pwndbg/pull/2317

    For this test, we use a binary we know has a stack canary.
    Between compilations and between x86 vs x86_64, the exact instruction changes, but matches a regex pattern.

    """
    start_binary(ONE_GADGET_BINARY)

    gdb.execute("b break_here")
    gdb.execute("c")

    # In view, there should now be the fs/gs memory reference
    output = gdb.execute("context disasm", to_string=True).split("\n")

    pattern = re.compile(r"\b(mov|sub)\s+\w+,\s+(qword|dword)\s+ptr\s+(gs|fs):\[0x[0-9a-f]+\]")
    found = False
    for line in output:
        if pattern.search(line):
            found = True
            break

    assert found


LONG_FUNCTION_X64_BINARY = tests.binaries.get("long_function_x64.out")


def test_context_disasm_call_instruction_split(start_binary):
    """
    This checks for the following scenario:
    We are on a `call` instruction, and `si` to enter the function. Then, we do `fin` to return to the caller.
    There should be a split in the disassembly after the call instruction.
    """

    start_binary(LONG_FUNCTION_X64_BINARY)

    gdb.execute("start")
    # Call ctx so instructions get disassembled and cached
    gdb.execute("ctx")

    gdb.execute("si")
    gdb.execute("fin")

    dis = gdb.execute("context disasm", to_string=True)
    dis = pwndbg.color.strip(dis)

    expected = (
        "LEGEND: STACK | HEAP | CODE | DATA | WX | RODATA\n"
        "──────────────────────[ DISASM / x86-64 / set emulate on ]──────────────────────\n"
        "   0x400080 <_start>       call   function                    <function>\n"
        " \n"
        " ► 0x400085 <_start+5>     mov    eax, 2       EAX => 2\n"
        "   0x40008a <_start+10>    mov    ebx, 3       EBX => 3\n"
        "   0x40008f <_start+15>    add    rax, rbx     RAX => 5 (2 + 3)\n"
        "   0x400092 <_start+18>    xor    rax, rbx     RAX => 6 (5 ^ 3)\n"
        "   0x400095 <_start+21>    nop    \n"
        "   0x400096 <_start+22>    jmp    exit                        <exit>\n"
        "    ↓\n"
        "   0x4000ab <exit>         mov    eax, 0x3c              EAX => 0x3c\n"
        "   0x4000b0 <exit+5>       mov    edi, 0                 EDI => 0\n"
        "   0x4000b5 <exit+10>      syscall  <SYS_exit>\n"
        "   0x4000b7                add    byte ptr [rax], al\n"
        "────────────────────────────────────────────────────────────────────────────────\n"
    )

    assert dis == expected


<<<<<<< HEAD
def test_context_history_prev_next(start_binary):
    start_binary(LONG_FUNCTION_X64_BINARY)

    # Add two context outputs to the history
    first_ctx = gdb.execute("ctx", to_string=True)
    gdb.execute("si")
    second_ctx = gdb.execute("ctx", to_string=True)
    assert first_ctx != second_ctx

    # Go back to the first context
    gdb.execute("contextprev")
    history_ctx = gdb.execute("ctx", to_string=True)
    assert first_ctx == history_ctx.replace(" (history 1/2)", "")
    assert "(history 1/2)" in history_ctx

    # Go to the second context again
    gdb.execute("contextnext")
    history_ctx = gdb.execute("ctx", to_string=True)
    assert second_ctx == history_ctx.replace(" (history 2/2)", "")
    assert "(history 2/2)" in history_ctx

    # Make sure new events are displayed right away
    # and disable the history scroll.
    gdb.execute("si")
    # Execute twice since the prompt hook isn't installed in tests
    # which causes the legend to still have the (history 2/2) string at first.
    gdb.execute("ctx", to_string=True)
    third_ctx = gdb.execute("ctx", to_string=True)
    assert history_ctx != third_ctx
    assert "(history " not in third_ctx


def test_context_history_search(start_binary):
    start_binary(REFERENCE_BINARY)

    gdb.execute("break main")
    gdb.execute("break break_here")

    gdb.execute("starti")
    gdb.execute("context")
    gdb.execute("continue")
    gdb.execute("context")
    gdb.execute("continue")
    gdb.execute("context")

    for _ in range(5):
        gdb.execute("ni")
        gdb.execute("context")

    # Search for something in the past
    search_result = gdb.execute("contextsearch puts@plt", to_string=True)
    assert "Found 1 match. Selected entry 2 for match in section 'disasm'." in search_result

    # Search for something that happened later and have the search wrap around
    search_result = gdb.execute("contextsearch 'Hello World'", to_string=True)
    assert "No more matches before the current entry. Starting from the top." in search_result
    assert "Found 7 matches. Selected entry 8 for match in section " in search_result
    search_result = gdb.execute("contextsearch 'Hello World'", to_string=True)
    assert "Found 7 matches. Selected entry 7 for match in section " in search_result

    # Select a section to search in
    search_result = gdb.execute("contextsearch 'Hello World' disasm", to_string=True)
    assert "Found 1 match. Selected entry 2 for match in section 'disasm'." in search_result

    # Search for something that doesn't exist
    search_result = gdb.execute("contextsearch 'nonexistent'", to_string=True)
    assert "String 'nonexistent' not found in context history." in search_result

    # Search in non-existing section
    search_result = gdb.execute("ctxsearch 'Hello World' nonexistent", to_string=True)
    assert "Section 'nonexistent' not found in context history." in search_result
=======
def test_context_hide_sections(start_binary):
    start_binary(SYSCALLS_BINARY)

    # Disable one section
    out = gdb.execute("context", to_string=True)
    assert "REGISTERS" in out
    assert "STACK" in out
    gdb.execute("context regs --off")
    out = gdb.execute("context", to_string=True)
    assert "REGISTERS" not in out
    assert "STACK" in out
    gdb.execute("context regs --on")
    out = gdb.execute("context", to_string=True)
    assert "REGISTERS" in out
    assert "STACK" in out

    # Disable multiple sections
    gdb.execute("context stack disasm --off")
    out = gdb.execute("context", to_string=True)
    assert "STACK" not in out
    assert "DISASM" not in out
    gdb.execute("context stack --on")
    out = gdb.execute("context", to_string=True)
    assert "STACK" in out
    assert "DISASM" not in out
    gdb.execute("context stack disasm --on")
    out = gdb.execute("context", to_string=True)
    assert "STACK" in out
    assert "DISASM" in out

    # Disable all sections at once
    gdb.execute("context --off")
    out = gdb.execute("context", to_string=True)
    assert len(out) == 0
    gdb.execute("context --on")
    out = gdb.execute("context", to_string=True)
    assert "REGISTERS" in out
    assert "DISASM" in out
>>>>>>> 6e9cdac1
<|MERGE_RESOLUTION|>--- conflicted
+++ resolved
@@ -420,7 +420,46 @@
     assert dis == expected
 
 
-<<<<<<< HEAD
+def test_context_hide_sections(start_binary):
+    start_binary(SYSCALLS_BINARY)
+
+    # Disable one section
+    out = gdb.execute("context", to_string=True)
+    assert "REGISTERS" in out
+    assert "STACK" in out
+    gdb.execute("context regs --off")
+    out = gdb.execute("context", to_string=True)
+    assert "REGISTERS" not in out
+    assert "STACK" in out
+    gdb.execute("context regs --on")
+    out = gdb.execute("context", to_string=True)
+    assert "REGISTERS" in out
+    assert "STACK" in out
+
+    # Disable multiple sections
+    gdb.execute("context stack disasm --off")
+    out = gdb.execute("context", to_string=True)
+    assert "STACK" not in out
+    assert "DISASM" not in out
+    gdb.execute("context stack --on")
+    out = gdb.execute("context", to_string=True)
+    assert "STACK" in out
+    assert "DISASM" not in out
+    gdb.execute("context stack disasm --on")
+    out = gdb.execute("context", to_string=True)
+    assert "STACK" in out
+    assert "DISASM" in out
+
+    # Disable all sections at once
+    gdb.execute("context --off")
+    out = gdb.execute("context", to_string=True)
+    assert len(out) == 0
+    gdb.execute("context --on")
+    out = gdb.execute("context", to_string=True)
+    assert "REGISTERS" in out
+    assert "DISASM" in out
+
+
 def test_context_history_prev_next(start_binary):
     start_binary(LONG_FUNCTION_X64_BINARY)
 
@@ -491,44 +530,4 @@
 
     # Search in non-existing section
     search_result = gdb.execute("ctxsearch 'Hello World' nonexistent", to_string=True)
-    assert "Section 'nonexistent' not found in context history." in search_result
-=======
-def test_context_hide_sections(start_binary):
-    start_binary(SYSCALLS_BINARY)
-
-    # Disable one section
-    out = gdb.execute("context", to_string=True)
-    assert "REGISTERS" in out
-    assert "STACK" in out
-    gdb.execute("context regs --off")
-    out = gdb.execute("context", to_string=True)
-    assert "REGISTERS" not in out
-    assert "STACK" in out
-    gdb.execute("context regs --on")
-    out = gdb.execute("context", to_string=True)
-    assert "REGISTERS" in out
-    assert "STACK" in out
-
-    # Disable multiple sections
-    gdb.execute("context stack disasm --off")
-    out = gdb.execute("context", to_string=True)
-    assert "STACK" not in out
-    assert "DISASM" not in out
-    gdb.execute("context stack --on")
-    out = gdb.execute("context", to_string=True)
-    assert "STACK" in out
-    assert "DISASM" not in out
-    gdb.execute("context stack disasm --on")
-    out = gdb.execute("context", to_string=True)
-    assert "STACK" in out
-    assert "DISASM" in out
-
-    # Disable all sections at once
-    gdb.execute("context --off")
-    out = gdb.execute("context", to_string=True)
-    assert len(out) == 0
-    gdb.execute("context --on")
-    out = gdb.execute("context", to_string=True)
-    assert "REGISTERS" in out
-    assert "DISASM" in out
->>>>>>> 6e9cdac1
+    assert "Section 'nonexistent' not found in context history." in search_result