--- conflicted
+++ resolved
@@ -4,12 +4,8 @@
 
 import gdb
 
-<<<<<<< HEAD
-from pwndbg.gdblib.config import config
-=======
 import pwndbg.lib.config
 from pwndbg import config
->>>>>>> 2ecdce4e
 
 
 def set_show(param_name, value):
@@ -36,20 +32,12 @@
         set_show(param_name, 0)
         set_show(param_name, 1)
         set_show(param_name, -1)
-<<<<<<< HEAD
-    elif isinstance(p.value, str) and p.param_class != gdb.PARAM_ENUM:
-=======
     elif isinstance(p.value, str) and p.param_class != pwndbg.lib.config.PARAM_ENUM:
->>>>>>> 2ecdce4e
         set_show(param_name, "")
         set_show(param_name, "some invalid text")
         set_show(param_name, "red")
         set_show(param_name, "bold,yellow")
-<<<<<<< HEAD
-    elif isinstance(p.value, str) and p.param_class == gdb.PARAM_ENUM:
-=======
     elif isinstance(p.value, str) and p.param_class == pwndbg.lib.config.PARAM_ENUM:
->>>>>>> 2ecdce4e
         # Only valid values are allowed, invalid values will cause an error
         for enum in p.enum_sequence:
             set_show(param_name, enum)
