import traceback

import gdb

import pwndbg
import pwndbg.commands.kconfig
from pwndbg.gdblib import kernel

gdb.execute("break start_kernel")
gdb.execute("continue")

try:
    pwndbg.commands.kconfig.kconfig()
except Exception:
    traceback.print_exc()
    exit(1)

<<<<<<< HEAD
# test address translation functions
try:
    virt = 0xFFFFFFFF00000000
    assert kernel.phys_to_virt(kernel.virt_to_phys(virt)) == virt
    assert kernel.pfn_to_virt(kernel.virt_to_pfn(virt)) == virt
    assert kernel.page_to_virt(kernel.virt_to_page(virt)) == virt
    phys = kernel.virt_to_phys(virt)
    assert kernel.pfn_to_phys(kernel.phys_to_pfn(phys)) == phys
    assert kernel.page_to_phys(kernel.phys_to_page(phys)) == phys
    pfn = kernel.virt_to_pfn(virt)
    assert kernel.page_to_pfn(kernel.pfn_to_page(pfn)) == pfn
=======

try:
    release_ver = pwndbg.gdblib.kernel.krelease()
    # release should be int tuple of form (major, minor, patch) or (major, minor)
    assert len(release_ver) >= 2
    release_str = "Linux version " + ".".join([str(x) for x in release_ver])
    assert release_str in pwndbg.gdblib.kernel.kversion()

>>>>>>> d80e55c4
except Exception:
    traceback.print_exc()
    exit(1)<|MERGE_RESOLUTION|>--- conflicted
+++ resolved
@@ -15,7 +15,6 @@
     traceback.print_exc()
     exit(1)
 
-<<<<<<< HEAD
 # test address translation functions
 try:
     virt = 0xFFFFFFFF00000000
@@ -27,7 +26,10 @@
     assert kernel.page_to_phys(kernel.phys_to_page(phys)) == phys
     pfn = kernel.virt_to_pfn(virt)
     assert kernel.page_to_pfn(kernel.pfn_to_page(pfn)) == pfn
-=======
+except Exception:
+    traceback.print_exc()
+    exit(1)
+
 
 try:
     release_ver = pwndbg.gdblib.kernel.krelease()
@@ -36,7 +38,6 @@
     release_str = "Linux version " + ".".join([str(x) for x in release_ver])
     assert release_str in pwndbg.gdblib.kernel.kversion()
 
->>>>>>> d80e55c4
 except Exception:
     traceback.print_exc()
     exit(1)