--- conflicted
+++ resolved
@@ -119,11 +119,8 @@
     local arch="$3"
 
     gdb_connect_qemu=(-ex "file ${IMAGE_DIR}/vmlinux-${kernel_type}-${kernel_version}-${arch}" -ex "target remote :1234")
-<<<<<<< HEAD
-=======
     # using 'rest_init' instead of 'start_kernel' to make sure that kernel
     # initialization has progressed sufficiently for testing purposes
->>>>>>> 3b561cdc
     gdb_args=("${gdb_connect_qemu[@]}" -ex 'break *rest_init' -ex 'continue')
     run_gdb "${arch}" "${gdb_args[@]}" > /dev/null 2>&1
 }
