- [Development Basics](#development-basics)
  * [Environment setup](#environment-setup)
  * [Testing](#testing)
  * [Linting](#linting)
  * [Minimum Supported Versions](#minimum-supported-versions)
- [Adding a Command](#adding-a-command)
- [Adding a Configuration Option](#adding-a-configuration-option)
  * [Configuration Docstrings](#configuration-docstrings)
  * [Triggers](#triggers)
- [Random developer notes](#random-developer-notes)

# Development Basics
## Environment setup

After installing `pwndbg` by running `setup.sh`, you additionally need to run `./setup-dev.sh` to install the necessary development dependencies.

If you would like to use Docker, you can create a Docker image with everything already installed for you. To do this, run the following command:
```bash
docker run -it --cap-add=SYS_PTRACE --security-opt seccomp=unconfined -v `pwd`:/pwndbg pwndbg bash
```

If you'd like to use `docker compose`, you can run
```bash
docker compose run -i main
```

## Testing

It's highly recommended you write a new test or update an existing test whenever adding new functionality to `pwndbg`.

Tests are located in [`tests/gdb-tests`](tests/gdb-tests). `tests/unit-tests` also exists, but the unit testing framework is not complete and so it should not be used.

To run the tests, run [`./tests.sh`](./tests.sh). You can filter the tests to run by providing an argument to the script, such as `./tests.sh heap`, which will only run tests that contain "heap" in the name. You can also drop into the PDB debugger when a test fails with `./tests.sh --pdb`.

Our tests are written using [`pytest`](https://docs.pytest.org/en/latest/). It uses some magic so that Python's `assert` can be used for asserting things in tests and it injects dependencies which are called fixtures, into test functions. These fixtures are defined in [`tests/conftest.py`](tests/conftest.py).

We can take a look at [`tests/gdb-tests/tests/test_hexdump.py`](tests/gdb-tests/tests/test_hexdump.py) for an example of a simple test. Looking at a simplified version of the top-level code, we have this:
```python
import gdb
import tests

BINARY = tests.binaries.get("reference-binary.out")
```

Since these tests run inside GDB, we can import the `gdb` Python library. We also import the `tests` module, which makes it easy to get the path to the test binaries located in [`tests/gdb-tests/tests/binaries`](tests/gdb-tests/tests/binaries). You should be able to reuse the binaries in this folder for most tests, but if not feel free to add a new one.

Here's a small snippet of the actual test:
```python
def test_hexdump(start_binary):
    start_binary(BINARY)
    pwndbg.gdblib.config.hexdump_group_width = -1

    gdb.execute("set hexdump-byte-separator")
    stack_addr = pwndbg.gdblib.regs.rsp - 0x100
```

`pytest` will run any function that starts with `test_` as a new test, so there is no need to register your new test anywhere. The `start_binary` argument is a function that will run the binary you give it, and it will set some common options before starting the binary. Using `start_binary` is recommended if you don't need any additional customization to GDB settings before starting the binary, but if you do it's fine to not use it.

Note that in the test, we can access `pwndbg` library code like `pwndbg.gdblib.regs.rsp` as well as execute GDB commands with `gdb.execute()`.

## Linting

The `lint.sh` script runs `isort`, `black`, `flake8`, `shfmt`, and `vermin`. `isort` and `black` are able to automatically fix any issues they detect, and you can enable this by running `./lint.sh -f`. You can find the configuration files for these tools in `setup.cfg` and `pyproject.toml`.

When submitting a PR, the CI job defined in `.github/workflows/lint.yml` will verify that running `./lint.sh` succeeds, otherwise the job will fail and we won't be able to merge your PR.

You can optionally set the contents of `.git/hooks/pre-push` to the following if you would like `lint.sh` to automatically be run before every push:
```bash
#!/bin/sh

./lint.sh || exit 1
```

## Minimum Supported Versions

Our goal is to fully support all Ubuntu LTS releases that have not reach end-of-life, with support for other platforms on a best-effort basis. Currently that means all code should work on Ubuntu 18.04, 20.04, and 22.04 with GDB 8.1 and later. This means that the minimum supported Python version is 3.6.9, and we cannot use any newer Python features unless those features are backported to this minimum version.

Note that while all code should run without errors on these supported LTS versions, it's fine if older versions don't support all of the features of newer versions, as long as this is handled correctly and this information is shown to the user. For example, we may make use of some GDB APIs in newer versions that we aren't able to provide alternative implementations for in older versions, and so in these cases we should inform the user that the functionality can't be provided due to the version of GDB.

The `lint.sh` script described in the previous section runs [`vermin`](https://github.com/netromdk/vermin) to ensure that our code does not use any features that aren't supported on Python 3.6.

# Adding a Command

Create a new Python file in `pwndbg/commands/my_command.py`, replacing `my_command` with a reasonable name for the command. The most basic command looks like this:

```python
import argparse

import pwndbg.commands

parser = argparse.ArgumentParser(description="Command description.")
parser.add_argument("arg", type=str, help="An example argument.")


@pwndbg.commands.ArgparsedCommand(parser)
def my_command(arg: str) -> None:
    """Print the argument"""
    print(f"Argument is {arg}")
```

In addition, you need to import this file in the `load_commands` function in `pwndbg/commands/__init__.py`. After this, running `my_command foo` in GDB will print out "Argument is foo".

# Adding a Configuration Option

```python
import pwndbg.gdblib.config

pwndbg.gdblib.config.add_param("config-name", False, "example configuration option")
```

`pwndbg.gdblib.config.config_name` will now refer to the value of the configuration option, and it will default to `False` if not set.

## Configuration Docstrings

TODO: There are many places GDB shows docstrings, and they show up slightly differently in each place, we should give examples of this

* When using `pwndbg.gdblib.config.add_param` to add a new config, there are a few things to keep in mind:
  * For the `set_show_doc` parameter, it is best to use a noun phrase like "the value of something" to ensure that the output is grammatically correct.
  * For the `help_docstring` parameter, you can use the output of `help set follow-fork-mode` as a guide for formatting the documentation string if the config is an enum type.
  * For the `param_class` parameter
    * See the [documentation](https://sourceware.org/gdb/onlinedocs/gdb/Parameters-In-Python.html) for more information.
    * If you use `gdb.PARAM_ENUM` as `param_class`, you must pass a list of strings to the `enum_sequence` parameter.

## Triggers

TODO: If we want to do something when user changes config/theme - we can do it defining a function and decorating it with `pwndbg.config.Trigger`.

# Random developer notes

Feel free to update the list below!

* If you want to play with pwndbg functions under GDB, you can always use GDB's `pi` which launches python interpreter or just `py <some python line>`.

* If there is possibility, don't use `gdb.execute` as this requires us to parse the string and so on; there are some cases in which there is no other choice. Most of the time we try to wrap GDB's API to our own/easier API.

* We have our own `pwndbg.config.Parameter` (which extends `gdb.Parameter`) - all of our parameters can be seen using `config` or `theme` commands. 

* The dashboard/display/context we are displaying is done by `pwndbg/commands/context.py` which is invoked through GDB's prompt hook (which we defined in `pwndbg/prompt.py` as `prompt_hook_on_stop`).

* We change a bit GDB settings - this can be seen in `pwndbg/__init__.py` - there are also imports for all pwndbg submodules

* We have a wrapper for GDB's events in `pwndbg/events.py` - thx to that we can e.g. invoke something based upon some event

* We have a caching mechanism (["memoization"](https://en.wikipedia.org/wiki/Memoization)) which we use through Python's decorators - those are defined in `pwndbg/memoize.py` - just check its usages

* To block a function before the first prompt was displayed use the `pwndbg.decorators.only_after_first_prompt` decorator.

* Memory accesses should be done through `pwndbg/memory.py` functions

* Process properties can be retrieved thx to `pwndbg/gdblib/proc.py` - e.g. using `pwndbg.gdblib.proc.pid` will give us current process pid

* We have a wrapper for handling exceptions that are thrown by commands - defined in `pwndbg/exception.py` - current approach seems to work fine - by using `set exception-verbose on` - we get a stacktrace. If we want to debug stuff we can always do `set exception-debugger on`.

<<<<<<< HEAD
* Some of pwndbg's functionality - e.g. memory fetching - require us to have an instance of proper `gdb.Type` - the problem with that is that there is no way to define our own types - we have to ask gdb if it detected particular type in this particular binary (that sucks). We do it in `pwndbg/typeinfo.py` and it works most of the time. The known bug with that is that it might not work properly for Golang binaries compiled with debugging symbols.
=======
* Some of pwndbg's functionality - e.g. memory fetching - require us to have an instance of proper `gdb.Type` - the problem with that is that there is no way to define our own types - we have to ask gdb if it detected particular type in this particular binary (that sucks). We do it in `pwndbg/typeinfo.py` and it works most of the time. The known bug with that is that it might not work properly for Golang binaries compiled with debugging symbols.

* We would like to add proper tests for pwndbg - see tests framework PR if you want to help on that.

* If you want to use `gdb.parse_and_eval("a_function_name()")` or something similar that call a function, please remember this might cause another thread to continue execution without `set scheduler-locking on`. If you didn't expect that, you should use `parse_and_eval_with_scheduler_lock` from `pwndbg.gdblib.scheduler` instead.
>>>>>>> f80dd85f
<|MERGE_RESOLUTION|>--- conflicted
+++ resolved
@@ -151,12 +151,6 @@
 
 * We have a wrapper for handling exceptions that are thrown by commands - defined in `pwndbg/exception.py` - current approach seems to work fine - by using `set exception-verbose on` - we get a stacktrace. If we want to debug stuff we can always do `set exception-debugger on`.
 
-<<<<<<< HEAD
-* Some of pwndbg's functionality - e.g. memory fetching - require us to have an instance of proper `gdb.Type` - the problem with that is that there is no way to define our own types - we have to ask gdb if it detected particular type in this particular binary (that sucks). We do it in `pwndbg/typeinfo.py` and it works most of the time. The known bug with that is that it might not work properly for Golang binaries compiled with debugging symbols.
-=======
 * Some of pwndbg's functionality - e.g. memory fetching - require us to have an instance of proper `gdb.Type` - the problem with that is that there is no way to define our own types - we have to ask gdb if it detected particular type in this particular binary (that sucks). We do it in `pwndbg/typeinfo.py` and it works most of the time. The known bug with that is that it might not work properly for Golang binaries compiled with debugging symbols.
 
-* We would like to add proper tests for pwndbg - see tests framework PR if you want to help on that.
-
-* If you want to use `gdb.parse_and_eval("a_function_name()")` or something similar that call a function, please remember this might cause another thread to continue execution without `set scheduler-locking on`. If you didn't expect that, you should use `parse_and_eval_with_scheduler_lock` from `pwndbg.gdblib.scheduler` instead.
->>>>>>> f80dd85f
+* If you want to use `gdb.parse_and_eval("a_function_name()")` or something similar that call a function, please remember this might cause another thread to continue execution without `set scheduler-locking on`. If you didn't expect that, you should use `parse_and_eval_with_scheduler_lock` from `pwndbg.gdblib.scheduler` instead.