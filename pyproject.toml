[tool.ruff]
line-length = 100

[tool.ruff.lint]
ignore = [
    "A003",
    "E402",
    "E501",
    "E731",
    "F405",
    "F821",
    "W505",
]

select = [
    "A",  # flake8-builtins
    "E",  # pycodestyle
    "F",  # pyflakes
    "W",  # pycodestyle
    "C4", # flake8-comprehensions
    "ISC", # flake8-implicit-str-concat
    "SLOT", # flake8-slots
    "FLY", # flynt
    "PGH", # pygrep-hooks
    "RET506", # flake8-return: superfluous-else-raise
    "RET507", # flake8-return: superfluous-else-continue
    "RET508", # flake8-return: superfluous-else-break
    # We want to enable the below lints, but they currently return too many errors
    # "RET505", # flake8-return: superfluous-else-return
    # "SLF" # flake8-self
    # "SIM", # flake8-simplify
    # "PTH", # flake8-use-pathlib
]

[tool.ruff.lint.flake8-builtins]
builtins-ignorelist = [
    "all",
    "bin",
    "breakpoint",
    "copyright",
    "dir",
    "exit",
    "format",
    "hex",
    "map",
    "max",
    "min",
    "next",
    "type",
]

[tool.ruff.lint.per-file-ignores]
"__init__.py" = ["F401"]

[tool.mypy]
strict_optional = false
check_untyped_defs = true
allow_untyped_globals = false
allow_redefinition = true
allow_any_generics = false
warn_redundant_casts = true
warn_unused_ignores = true
warn_no_return = true
# warn_return_any = true
# warn_unreachable = true
show_error_context = true
pretty = true
show_error_codes = true
incremental = false
disable_error_code = [
    # https://github.com/python/mypy/issues/6232
    "assignment"
]

[[tool.mypy.overrides]]
module = [
    "pwndbg.disasm.*",
    "pwndbg.gdblib.elf",
]
disable_error_code = ["name-defined"]

[[tool.mypy.overrides]]
module = [
    "pwndbg.color.*",
    "pwndbg.commands.context",
    "pwndbg.commands.cymbol",
    "pwndbg.commands.hexdump",
    "pwndbg.commands.procinfo",
    "pwndbg.commands.reload",
    "pwndbg.commands.telescope",
    "pwndbg.commands.version",
    "pwndbg.exception",
    "pwndbg.disasm.jump",
    "pwndbg.gdblib.dt",
    "pwndbg.gdblib.dynamic",
    "pwndbg.gdblib.events",
    "pwndbg.gdblib.got",
    "pwndbg.gdblib.heap_tracking",
    "pwndbg.gdblib.stack",
    "pwndbg.heap.*",
    "pwndbg.hexdump",
    "pwndbg.ui",
    "pwndbg.wrappers.*",
]
disable_error_code = ["attr-defined"]

[[tool.mypy.overrides]]
module = [
    "pwndbg.gdblib.nearpc",
    "pwndbg.gdblib.typeinfo",
]
disable_error_code = ["name-defined", "attr-defined"]

[[tool.mypy.overrides]]
module = ["capstone.*", "unicorn.*", "pwnlib.*", "elftools.*", "ipdb.*", "r2pipe", "rzpipe", "rich.*", "pt_gdb"]
ignore_missing_imports = true

[tool.isort]
profile = "black"
force_single_line = true
known_third_party = ["capstone", "unicorn", "psutil", "pycparser", "gdb"]
add_imports = "from __future__ import annotations"

[tool.coverage.run]
branch = true
parallel = true
disable_warnings = ["module-not-imported"]
source = ["${SRC_DIR-.}"]
omit = ["ida_script.py"]
data_file = ".cov/coverage"

[tool.coverage.report]
omit = ["ida_script.py", "tests/*"]

<<<<<<< HEAD
[tool.pylint.main]
# Analyse import fallback blocks. This can be used to support both Python 2 and 3
# compatible code, which means that the block might have code that exists only in
# one or another interpreter, leading to false positives when analysed.
analyse-fallback-blocks = true

disable = [
    "design", # TODO: disable explicit checks

    # basic
    "invalid-name",
    "missing-class-docstring",
    "missing-function-docstring",
    "missing-module-docstring",
    "pointless-string-statement", # TODO: Fix these
    "dangerous-default-value", # TODO: Fix these

    # classes
    "arguments-renamed",
    "protected-access", # TODO: Fix these
    "abstract-method", # TODO: Fix these
    "attribute-defined-outside-init", # TODO: Fix these

    # exceptions
    "broad-except",
    "raise-missing-from",

    # format
    "line-too-long",

    # imports
    "import-outside-toplevel",
    "wrong-import-position",
    "wildcard-import", # TODO: Fix these

    # lambda-expressions
    "unnecessary-lambda-assignment",

    # miscellaneous
    "fixme",

    # refactoring
    "consider-using-f-string", # TODO: Fix these
    "consider-using-with", # TODO: Fix these
    "no-else-return", # TODO: Fix these
    "no-else-raise", # TODO: Fix these
    "no-else-continue", # TODO: Fix these
    "no-else-break", # TODO: Fix these
    "inconsistent-return-statements", # TODO: Fix these
    "redefined-argument-from-local",

    # stdlib
    "unspecified-encoding",

    # typecheck
    "no-member",
    "keyword-arg-before-vararg",
    "assignment-from-none", # TODO: Fix these

    # variables
    "possibly-unused-variable",
    "redefined-outer-name",
    "global-statement",
    "unused-wildcard-import",
    "unused-argument", # TODO: Fix these
    "unused-variable", # TODO: Fix these
    "undefined-loop-variable", # TODO: Fix these
    "undefined-variable", # TODO: Fix these
    "redefined-builtin", # TODO: Fix these
]


# Files or directories to be skipped. They should be base names, not paths.
ignore = ["tests", ".git"]

# List of module names for which member attributes should not be checked (useful
# for modules/projects where namespaces are manipulated during runtime and thus
# existing member attributes cannot be deduced by static analysis). It supports
# qualified module names, as well as Unix pattern matching.
ignored-modules = ["gdb", "pt"]

# Use multiple processes to speed up Pylint. Specifying 0 will auto-detect the
# number of processors available to use, and will cap the count on Windows to
# avoid hangs.
jobs = 0

# Control the amount of potential inferred values when inferring a single object.
# This can help the performance when dealing with large functions or complex,
# nested conditions.
limit-inference-results = 100

# Pickle collected data for later comparisons.
persistent = true

# Minimum Python version to use for version dependent checks. Will default to the
# version used to run pylint.
py-version = "3.8"

# When enabled, pylint would attempt to guess common misconfiguration and emit
# user-friendly hints instead of false-positive error messages.
suggestion-mode = true

[tool.pylint.design]
# Maximum number of arguments for function / method.
max-args = 5

# Maximum number of attributes for a class (see R0902).
max-attributes = 7

# Maximum number of boolean expressions in an if statement (see R0916).
max-bool-expr = 5

# Maximum number of branch for function / method body.
max-branches = 12

# Maximum number of locals for function / method body.
max-locals = 15

# Maximum number of parents for a class (see R0901).
max-parents = 7

# Maximum number of public methods for a class (see R0904).
max-public-methods = 20

# Maximum number of return / yield for function / method body.
max-returns = 6

# Maximum number of statements in function / method body.
max-statements = 50

# Minimum number of public methods for a class (see R0903).
min-public-methods = 2

[tool.pylint.format]
# Maximum number of lines in a module.
max-module-lines = 2500 # TODO: Reduce to 1000

[tool.pylint."messages control"]
# Only show warnings with the listed confidence levels. Leave empty to show all.
# Valid levels: HIGH, CONTROL_FLOW, INFERENCE, INFERENCE_FAILURE, UNDEFINED.
confidence = ["HIGH", "CONTROL_FLOW", "INFERENCE", "INFERENCE_FAILURE", "UNDEFINED"]

[tool.pylint.refactoring]
# Maximum number of nested blocks for function / method body
max-nested-blocks = 6

[tool.pylint.reports]
output-format = "colorized"

=======
>>>>>>> c2ace79e
[tool.poetry]
name = "pwndbg"
description = "Exploit Development and Reverse Engineering with GDB Made Easy"
version = "2024.02.14"
authors = ["Dominik 'disconnect3d' Czarnota <dominik.b.czarnota+dc@gmail.com>"]
readme = "README.md"
packages = [
    { include = "pwndbg" },
]

[tool.poetry.dependencies]
python = "^3.8"
# Newer versions of capstone break tests
capstone = "5.0.0.post1"
# This is the last version of IPython that supports Python 3.8
ipython = "8.12.3"
# Needed by Capstone due to https://github.com/pwndbg/pwndbg/pull/1946#issuecomment-1921603947
setuptools = "^69.5.1"
psutil = "^5.9.8"
pwntools = "^4.12.0"
pycparser = "^2.22"
pyelftools = "^0.29"
pygments = "^2.17.2"
ropgadget = "7.3"
sortedcontainers = "^2.4.0"
tabulate = "^0.9.0"
typing-extensions = "^4.11.0"
unicorn = "^2.0.1.post1"
requests = "^2.31.0"
pt = {git = "https://github.com/martinradev/gdb-pt-dump", rev = "50227bda0b6332e94027f811a15879588de6d5cb"}

[tool.poetry.group.dev]
optional = true

[tool.poetry.group.dev.dependencies]
coverage = {version = "^7.5.0", extras = ["toml"]}
isort = "^5.13.2"
mypy = "^1.10.0"
# Newer versions of pytest break CI on GitHub
pytest = "8.0.2"
pytest-cov = "^4.1.0"
rich = "^13.7.1"
ruff = "^0.4.1"
sortedcontainers-stubs = "^2.4.2"
testresources = "^2.0.1"
tomli = "^2.0.1"
types-gdb = "^12.1.4.20240408"
types-psutil = "^5.9.5.20240423"
types-pygments = "^2.17.0.20240310"
types-requests = "^2.31.0.20240406"
types-tabulate = "^0.9.0.20240106"
vermin = "^1.6.0"

[build-system]
requires = ["poetry-core"]
build-backend = "poetry.core.masonry.api"<|MERGE_RESOLUTION|>--- conflicted
+++ resolved
@@ -132,158 +132,6 @@
 [tool.coverage.report]
 omit = ["ida_script.py", "tests/*"]
 
-<<<<<<< HEAD
-[tool.pylint.main]
-# Analyse import fallback blocks. This can be used to support both Python 2 and 3
-# compatible code, which means that the block might have code that exists only in
-# one or another interpreter, leading to false positives when analysed.
-analyse-fallback-blocks = true
-
-disable = [
-    "design", # TODO: disable explicit checks
-
-    # basic
-    "invalid-name",
-    "missing-class-docstring",
-    "missing-function-docstring",
-    "missing-module-docstring",
-    "pointless-string-statement", # TODO: Fix these
-    "dangerous-default-value", # TODO: Fix these
-
-    # classes
-    "arguments-renamed",
-    "protected-access", # TODO: Fix these
-    "abstract-method", # TODO: Fix these
-    "attribute-defined-outside-init", # TODO: Fix these
-
-    # exceptions
-    "broad-except",
-    "raise-missing-from",
-
-    # format
-    "line-too-long",
-
-    # imports
-    "import-outside-toplevel",
-    "wrong-import-position",
-    "wildcard-import", # TODO: Fix these
-
-    # lambda-expressions
-    "unnecessary-lambda-assignment",
-
-    # miscellaneous
-    "fixme",
-
-    # refactoring
-    "consider-using-f-string", # TODO: Fix these
-    "consider-using-with", # TODO: Fix these
-    "no-else-return", # TODO: Fix these
-    "no-else-raise", # TODO: Fix these
-    "no-else-continue", # TODO: Fix these
-    "no-else-break", # TODO: Fix these
-    "inconsistent-return-statements", # TODO: Fix these
-    "redefined-argument-from-local",
-
-    # stdlib
-    "unspecified-encoding",
-
-    # typecheck
-    "no-member",
-    "keyword-arg-before-vararg",
-    "assignment-from-none", # TODO: Fix these
-
-    # variables
-    "possibly-unused-variable",
-    "redefined-outer-name",
-    "global-statement",
-    "unused-wildcard-import",
-    "unused-argument", # TODO: Fix these
-    "unused-variable", # TODO: Fix these
-    "undefined-loop-variable", # TODO: Fix these
-    "undefined-variable", # TODO: Fix these
-    "redefined-builtin", # TODO: Fix these
-]
-
-
-# Files or directories to be skipped. They should be base names, not paths.
-ignore = ["tests", ".git"]
-
-# List of module names for which member attributes should not be checked (useful
-# for modules/projects where namespaces are manipulated during runtime and thus
-# existing member attributes cannot be deduced by static analysis). It supports
-# qualified module names, as well as Unix pattern matching.
-ignored-modules = ["gdb", "pt"]
-
-# Use multiple processes to speed up Pylint. Specifying 0 will auto-detect the
-# number of processors available to use, and will cap the count on Windows to
-# avoid hangs.
-jobs = 0
-
-# Control the amount of potential inferred values when inferring a single object.
-# This can help the performance when dealing with large functions or complex,
-# nested conditions.
-limit-inference-results = 100
-
-# Pickle collected data for later comparisons.
-persistent = true
-
-# Minimum Python version to use for version dependent checks. Will default to the
-# version used to run pylint.
-py-version = "3.8"
-
-# When enabled, pylint would attempt to guess common misconfiguration and emit
-# user-friendly hints instead of false-positive error messages.
-suggestion-mode = true
-
-[tool.pylint.design]
-# Maximum number of arguments for function / method.
-max-args = 5
-
-# Maximum number of attributes for a class (see R0902).
-max-attributes = 7
-
-# Maximum number of boolean expressions in an if statement (see R0916).
-max-bool-expr = 5
-
-# Maximum number of branch for function / method body.
-max-branches = 12
-
-# Maximum number of locals for function / method body.
-max-locals = 15
-
-# Maximum number of parents for a class (see R0901).
-max-parents = 7
-
-# Maximum number of public methods for a class (see R0904).
-max-public-methods = 20
-
-# Maximum number of return / yield for function / method body.
-max-returns = 6
-
-# Maximum number of statements in function / method body.
-max-statements = 50
-
-# Minimum number of public methods for a class (see R0903).
-min-public-methods = 2
-
-[tool.pylint.format]
-# Maximum number of lines in a module.
-max-module-lines = 2500 # TODO: Reduce to 1000
-
-[tool.pylint."messages control"]
-# Only show warnings with the listed confidence levels. Leave empty to show all.
-# Valid levels: HIGH, CONTROL_FLOW, INFERENCE, INFERENCE_FAILURE, UNDEFINED.
-confidence = ["HIGH", "CONTROL_FLOW", "INFERENCE", "INFERENCE_FAILURE", "UNDEFINED"]
-
-[tool.pylint.refactoring]
-# Maximum number of nested blocks for function / method body
-max-nested-blocks = 6
-
-[tool.pylint.reports]
-output-format = "colorized"
-
-=======
->>>>>>> c2ace79e
 [tool.poetry]
 name = "pwndbg"
 description = "Exploit Development and Reverse Engineering with GDB Made Easy"
