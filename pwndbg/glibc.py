--- conflicted
+++ resolved
@@ -14,6 +14,7 @@
 import pwndbg.gdblib.proc
 import pwndbg.gdblib.symbol
 import pwndbg.heap
+import pwndbg.gdblib.info
 import pwndbg.lib.memoize
 import pwndbg.search
 
@@ -61,27 +62,14 @@
 @pwndbg.lib.memoize.reset_on_start
 @pwndbg.lib.memoize.reset_on_objfile
 def get_got_plt_address():
-<<<<<<< HEAD
     # Try every possible object file, to find which one has `.got.plt` section showed in `info files`
     for libc_filename in (
         objfile.filename
         for objfile in gdb.objfiles()
         if re.search(r"^libc(\.|-.+\.)so", os.path.basename(objfile.filename))
     ):
-        out = gdb.execute("info files", to_string=True)
+        out = pwndbg.gdblib.info.files()
         for line in out.splitlines():
-=======
-    libc_filename = next(
-        (
-            objfile.filename
-            for objfile in gdb.objfiles()
-            if re.search(r"^libc(\.|-.+\.)so", objfile.filename.split("/")[-1])
-        ),
-        None,
-    )
-    if libc_filename:
-        for line in pwndbg.gdblib.info.files().splitlines():
->>>>>>> e456b317
             if libc_filename in line and ".got.plt" in line:
                 return int(line.strip().split()[0], 16)
     return 0
