--- conflicted
+++ resolved
@@ -10,11 +10,7 @@
 PAGE_MASK = ~(PAGE_SIZE - 1)
 
 
-<<<<<<< HEAD
-def round_down(address, align):  # type: (int,int) -> int
-=======
 def round_down(address: int, align: int) -> int:
->>>>>>> ffdff0f9
     """round_down(address, align) -> int
 
     Round down ``address`` to the nearest increment of ``align``.
@@ -22,11 +18,7 @@
     return address & ~(align - 1)
 
 
-<<<<<<< HEAD
-def round_up(address, align):  # type: (int,int) -> int
-=======
 def round_up(address: int, align: int) -> int:
->>>>>>> ffdff0f9
     """round_up(address, align) -> int
 
     Round up ``address`` to the nearest increment of ``align``.
@@ -38,11 +30,7 @@
 align_up = round_up
 
 
-<<<<<<< HEAD
-def page_align(address):  # type: (int) -> int
-=======
 def page_align(address: int) -> int:
->>>>>>> ffdff0f9
     """page_align(address) -> int
 
     Round down ``address`` to the nearest page boundary.
@@ -50,15 +38,11 @@
     return round_down(address, PAGE_SIZE)
 
 
-<<<<<<< HEAD
-def page_size_align(address):  # type: (int) -> int
-=======
 def page_size_align(address: int) -> int:
->>>>>>> ffdff0f9
     return round_up(address, PAGE_SIZE)
 
 
-def page_offset(address):  # type: (int) -> int
+def page_offset(address: int) -> int:
     return address & (PAGE_SIZE - 1)
 
 
@@ -79,13 +63,7 @@
     offset = 0  #: Offset into the original ELF file that the data is loaded from
     objfile = ""  #: Path to the ELF on disk
 
-<<<<<<< HEAD
-    def __init__(
-        self, start, size, flags, offset, objfile=""
-    ):  # type: (int,int,int,int,str) -> None
-=======
     def __init__(self, start: int, size: int, flags: int, offset: int, objfile: str = "") -> None:
->>>>>>> ffdff0f9
         self.vaddr = start
         self.memsz = size
         self.flags = flags
@@ -96,22 +74,14 @@
         # self.flags = self.flags ^ 1
 
     @property
-<<<<<<< HEAD
-    def start(self):  # type: () -> int
-=======
     def start(self) -> int:
->>>>>>> ffdff0f9
         """
         Mapping start address.
         """
         return self.vaddr
 
     @property
-<<<<<<< HEAD
-    def end(self):  # type: () -> int
-=======
     def end(self) -> int:
->>>>>>> ffdff0f9
         """
         Address beyond mapping. So the last effective address is self.end-1
         It is the same as displayed in /proc/<pid>/maps
