--- conflicted
+++ resolved
@@ -85,9 +85,6 @@
         gdb.execute('continue', from_tty=False, to_string=True)
         return ins
 
-<<<<<<< HEAD
-def break_next_call(symbol_regex=None):
-=======
 
 def break_next_call(symbol_regex=None):
     while pwndbg.proc.alive:
@@ -114,31 +111,13 @@
 
 
 def break_next_ret(address=None):
->>>>>>> e763a7b5
     while pwndbg.proc.alive:
-        ins = break_next_branch()
+        ins = break_next_branch(address)
 
         if not ins:
             break
 
-<<<<<<< HEAD
-        # continue if not a call
-        if capstone.CS_GRP_CALL not in ins.groups:
-            continue
-
-        # return call if we don't search for a symbol
-        if not symbol_regex:
-            return ins
-
-        # return call if we match target address
-        if ins.target_const and re.match('%s$' % symbol_regex, hex(ins.target)):
-            return ins
-
-        # return call if we match symbol name
-        if ins.symbol and re.match('%s$' % symbol_regex, ins.symbol):
-=======
         if capstone.CS_GRP_RET in ins.groups:
->>>>>>> e763a7b5
             return ins
 
 
