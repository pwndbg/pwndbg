--- conflicted
+++ resolved
@@ -32,7 +32,6 @@
         return pwndbg.gdblib.arch.endian
 
     @override
-<<<<<<< HEAD
     @property
     def name(self) -> str:
         import pwndbg.gdblib.arch
@@ -45,16 +44,6 @@
         import pwndbg.gdblib.arch
 
         return pwndbg.gdblib.arch.ptrsize
-=======
-    def by_name(self, name: str) -> pwndbg.dbg_mod.Value | None:
-        try:
-            return GDBValue(self.frame.inner.read_register(name))
-        except (gdb.error, ValueError):
-            # GDB throws an exception if the name is unknown, we just return
-            # None when that is the case.
-            pass
-        return None
->>>>>>> 9e7c41e4
 
 
 def parse_and_eval(expression: str, global_context: bool) -> gdb.Value:
@@ -110,7 +99,7 @@
     def by_name(self, name: str) -> pwndbg.dbg_mod.Value | None:
         try:
             return GDBValue(self.frame.inner.read_register(name))
-        except gdb.error:
+        except (gdb.error, ValueError):
             # GDB throws an exception if the name is unknown, we just return
             # None when that is the case.
             pass
