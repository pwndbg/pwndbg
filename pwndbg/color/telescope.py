from __future__ import annotations

from pwndbg import config
from pwndbg.color import generateColorFunction
from pwndbg.color import theme
<<<<<<< HEAD
from pwndbg.config import config
=======
>>>>>>> f7b95a6b

offset_color = theme.add_color_param(
    "telescope-offset-color", "normal", "color of the telescope command (offset prefix)"
)
register_color = theme.add_color_param(
    "telescope-register-color", "bold", "color of the telescope command (register)"
)
offset_separator_color = theme.add_color_param(
    "telescope-offset-separator-color",
    "normal",
    "color of the telescope command (offset separator)",
)
offset_delimiter_color = theme.add_color_param(
    "telescope-offset-delimiter-color",
    "normal",
    "color of the telescope command (offset delimiter)",
)
repeating_marker_color = theme.add_color_param(
    "telescope-repeating-marker-color",
    "normal",
    "color of the telescope command (repeating values marker)",
)


def offset(x: object) -> str:
    return generateColorFunction(config.telescope_offset_color)(x)


def register(x: object) -> str:
    return generateColorFunction(config.telescope_register_color)(x)


def separator(x: object) -> str:
    return generateColorFunction(config.telescope_offset_separator_color)(x)


def delimiter(x: object) -> str:
    return generateColorFunction(config.telescope_offset_delimiter_color)(x)


def repeating_marker(x: object) -> str:
    return generateColorFunction(config.telescope_repeating_marker_color)(x)<|MERGE_RESOLUTION|>--- conflicted
+++ resolved
@@ -3,10 +3,6 @@
 from pwndbg import config
 from pwndbg.color import generateColorFunction
 from pwndbg.color import theme
-<<<<<<< HEAD
-from pwndbg.config import config
-=======
->>>>>>> f7b95a6b
 
 offset_color = theme.add_color_param(
     "telescope-offset-color", "normal", "color of the telescope command (offset prefix)"
