from __future__ import annotations

from typing import Any

<<<<<<< HEAD
from pwndbg.config import config
=======
from pwndbg import config
>>>>>>> f7b95a6b
from pwndbg.lib.config import Parameter


class ColorParameter(Parameter):
    pass


def add_param(name: str, default: Any, set_show_doc: str, color_param: bool = False) -> Parameter:
    return config.add_param(name, default, set_show_doc, scope="theme")


def add_color_param(name: str, default: Any, set_show_doc: str) -> Parameter:
    return config.add_param_obj(ColorParameter(name, default, set_show_doc, scope="theme"))<|MERGE_RESOLUTION|>--- conflicted
+++ resolved
@@ -2,11 +2,7 @@
 
 from typing import Any
 
-<<<<<<< HEAD
-from pwndbg.config import config
-=======
 from pwndbg import config
->>>>>>> f7b95a6b
 from pwndbg.lib.config import Parameter
 
 
