"""
Enables callbacks into functions to be automatically invoked
when various events occur to the debuggee (e.g. STOP on SIGINT)
by using a decorator.
"""

from __future__ import annotations

import sys
from functools import partial
from functools import wraps
from typing import Any
from typing import Callable
from typing import Dict
from typing import List
from typing import Set
from typing import TypeVar

import gdb
from typing_extensions import ParamSpec

from pwndbg.gdblib.config import config

debug = config.add_param("debug-events", False, "display internal event debugging info")

P = ParamSpec("P")
T = TypeVar("T")


# There is no GDB way to get a notification when the binary itself
# is loaded from disk, by the operating system, before absolutely
# anything happens
#
# However, we get an Objfile event when the binary is loaded, before
# its entry point is invoked.
#
# We also get an Objfile event when we load up GDB, so we need
# to detect when the binary is running or not.
#
# Additionally, when attaching to a process running under QEMU, the
# very first event which is fired is a 'stop' event.  We need to
# capture this so that we can fire off all of the 'start' events first.
class StartEvent:
    def __init__(self) -> None:
        self.registered: List[Callable[..., Any]] = []
        self.running = False

    def connect(self, function: Callable[..., Any]) -> None:
        if function not in self.registered:
            self.registered.append(function)

    def disconnect(self, function: Callable[..., Any]) -> None:
        if function in self.registered:
            self.registered.remove(function)

    def on_new_objfile(self) -> None:
        if self.running or not gdb.selected_thread():
            return

        self.running = True

        for function in self.registered:
            if debug:
                sys.stdout.write(
                    "{!r} {}.{}\n".format("start", function.__module__, function.__name__)
                )
            function()

    def on_exited(self) -> None:
        self.running = False

    def on_stop(self) -> None:
        self.on_new_objfile()


gdb.events.start = StartEvent()

# In order to support reloading, we must be able to re-fire
# all 'objfile' and 'stop' events.
registered: Dict[Any, List[Callable[..., Any]]] = {
    gdb.events.exited: [],
    gdb.events.cont: [],
    gdb.events.new_objfile: [],
    gdb.events.stop: [],
    gdb.events.start: [],
    gdb.events.new_thread: [],
    gdb.events.before_prompt: [],  # The real event might not exist, but we wrap it
    gdb.events.memory_changed: [],
    gdb.events.register_changed: [],
}


# When performing remote debugging, gdbserver is very noisy about which
# objects are loaded.  This greatly slows down the debugging session.
# In order to combat this, we keep track of which objfiles have been loaded
# this session, and only emit objfile events for each *new* file.
objfile_cache: Dict[str, Set[str]] = {}


def connect(func: Callable[P, T], event_handler: Any, name: str = "") -> Callable[P, T]:
    if debug:
        print("Connecting", func.__name__, event_handler)

    @wraps(func)
    def caller(*a: P.args, **kw: P.kwargs) -> None:
        if debug:
            sys.stdout.write(f"{name!r} {func.__module__}.{func.__name__} {a!r}\n")

        if a and isinstance(a[0], gdb.NewObjFileEvent):
            objfile = a[0].new_objfile
            handler = f"{func.__module__}.{func.__name__}"
            path = objfile.filename
            dispatched = objfile_cache.get(path, set())

            if handler in dispatched:
                return None

            dispatched.add(handler)
            objfile_cache[path] = dispatched

        try:
            # Don't pass the event along to the decorated function.
            # This is because there are functions with multiple event decorators
            func()
        except Exception as e:
            import pwndbg.exception

            pwndbg.exception.handle()
            raise e

    registered[event_handler].append(caller)
    event_handler.connect(caller)
    return func


def exit(func: Callable[[], T]) -> Callable[[], T]:
    return connect(func, gdb.events.exited, "exit")


def cont(func: Callable[[], T]) -> Callable[[], T]:
    return connect(func, gdb.events.cont, "cont")


def new_objfile(func: Callable[[], T]) -> Callable[[], T]:
    return connect(func, gdb.events.new_objfile, "obj")


def stop(func: Callable[[], T]) -> Callable[[], T]:
    return connect(func, gdb.events.stop, "stop")


def start(func: Callable[[], T]) -> Callable[[], T]:
    return connect(func, gdb.events.start, "start")


def thread(func: Callable[[], T]) -> Callable[[], T]:
    return connect(func, gdb.events.new_thread, "thread")


before_prompt = partial(connect, event_handler=gdb.events.before_prompt, name="before_prompt")


<<<<<<< HEAD
def reg_changed(func: Callable[[], T]) -> Callable[[], T]:
    try:
        return connect(func, gdb.events.register_changed, "reg_changed")
    except AttributeError:
        return func


def mem_changed(func: Callable[[], T]) -> Callable[[], T]:
    try:
        return connect(func, gdb.events.memory_changed, "mem_changed")
    except AttributeError:
        return func
=======
def reg_changed(func: Callable[..., T]) -> Callable[..., T]:
    return connect(func, gdb.events.register_changed, "reg_changed")


def mem_changed(func: Callable[..., T]) -> Callable[..., T]:
    return connect(func, gdb.events.memory_changed, "mem_changed")
>>>>>>> 5d744513


def log_objfiles(ofile: gdb.NewObjFileEvent | None = None) -> None:
    if not (debug and ofile):
        return None

    name = ofile.new_objfile.filename

    print("objfile: %r" % name)
    gdb.execute("info sharedlibrary")
    return None


gdb.events.new_objfile.connect(log_objfiles)


def after_reload(start: bool = True) -> None:
    if gdb.selected_inferior().pid:
        if gdb.events.stop in registered:
            for f in registered[gdb.events.stop]:
                f()
        if gdb.events.start in registered:
            for f in registered[gdb.events.start]:
                if start:
                    f()
        if gdb.events.new_objfile in registered:
            for f in registered[gdb.events.new_objfile]:
                f()
        if gdb.events.before_prompt in registered:
            for f in registered[gdb.events.before_prompt]:
                f()


def on_reload() -> None:
    for event, functions in registered.items():
        for function in functions:
            event.disconnect(function)
        registered[event] = []


@new_objfile
def _start_newobjfile() -> None:
    gdb.events.start.on_new_objfile()


@exit
def _start_exit() -> None:
    gdb.events.start.on_exited()


@stop
def _start_stop() -> None:
    gdb.events.start.on_stop()


@exit
def _reset_objfiles() -> None:
    global objfile_cache
    objfile_cache = {}<|MERGE_RESOLUTION|>--- conflicted
+++ resolved
@@ -160,27 +160,12 @@
 before_prompt = partial(connect, event_handler=gdb.events.before_prompt, name="before_prompt")
 
 
-<<<<<<< HEAD
 def reg_changed(func: Callable[[], T]) -> Callable[[], T]:
-    try:
-        return connect(func, gdb.events.register_changed, "reg_changed")
-    except AttributeError:
-        return func
+    return connect(func, gdb.events.register_changed, "reg_changed")
 
 
 def mem_changed(func: Callable[[], T]) -> Callable[[], T]:
-    try:
-        return connect(func, gdb.events.memory_changed, "mem_changed")
-    except AttributeError:
-        return func
-=======
-def reg_changed(func: Callable[..., T]) -> Callable[..., T]:
-    return connect(func, gdb.events.register_changed, "reg_changed")
-
-
-def mem_changed(func: Callable[..., T]) -> Callable[..., T]:
     return connect(func, gdb.events.memory_changed, "mem_changed")
->>>>>>> 5d744513
 
 
 def log_objfiles(ofile: gdb.NewObjFileEvent | None = None) -> None:
