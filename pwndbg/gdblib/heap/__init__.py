from __future__ import annotations

from typing import Any
from typing import Sequence

import gdb

<<<<<<< HEAD
import pwndbg.config
=======
import pwndbg
>>>>>>> f7b95a6b
import pwndbg.gdblib.events
import pwndbg.gdblib.heap.heap
import pwndbg.gdblib.proc
import pwndbg.gdblib.symbol
import pwndbg.lib.config
from pwndbg.color import message

current: pwndbg.gdblib.heap.heap.MemoryAllocator | None = None


def add_heap_param(
    name: str,
    default: Any,
    set_show_doc: str,
    *,
    help_docstring: str = "",
    param_class: int | None = None,
    enum_sequence: Sequence[str] | None = None,
):
    return pwndbg.config.add_param(
        name,
        default,
        set_show_doc,
        help_docstring=help_docstring,
        param_class=param_class,
        enum_sequence=enum_sequence,
        scope="heap",
    )


main_arena = add_heap_param("main-arena", "0", "the address of main_arena")

thread_arena = add_heap_param("thread-arena", "0", "the address pointed by thread_arena")

mp_ = add_heap_param("mp", "0", "the address of mp_")

tcache = add_heap_param("tcache", "0", "the address pointed by tcache")

global_max_fast = add_heap_param("global-max-fast", "0", "the address of global_max_fast")

symbol_list = [main_arena, thread_arena, mp_, tcache, global_max_fast]

heap_chain_limit = add_heap_param("heap-dereference-limit", 8, "number of bins to dereference")

resolve_heap_via_heuristic = add_heap_param(
    "resolve-heap-via-heuristic",
    "auto",
    "the strategy to resolve heap via heuristic",
    help_docstring="""\
resolve-heap-via-heuristic can be:
auto    - pwndbg will try to use heuristics if debug symbols are missing
force   - pwndbg will always try to use heuristics, even if debug symbols are available
never   - pwndbg will never use heuristics to resolve the heap

If the output of the heap related command produces errors with heuristics, you can try manually setting the libc symbol addresses.
For this, see the `heap_config` command output and set the `main_arena`, `mp_`, `global_max_fast`, `tcache` and `thread_arena` addresses.

Note: pwndbg will generate more reliable results with proper debug symbols.
Therefore, when debug symbols are missing, you should try to install them first if you haven't already.

They can probably be installed via the package manager of your choice.
See also: https://sourceware.org/gdb/onlinedocs/gdb/Separate-Debug-Files.html

E.g. on Ubuntu/Debian you might need to do the following steps (for 64-bit and 32-bit binaries):
sudo apt-get install libc6-dbg
sudo dpkg --add-architecture i386
sudo apt-get install libc-dbg:i386

If you used setup.sh on Arch based distro you'll need to do a power cycle or set environment variable manually like this: export DEBUGINFOD_URLS=https://debuginfod.archlinux.org
""",
    param_class=pwndbg.lib.config.PARAM_ENUM,
    enum_sequence=["auto", "force", "never"],
)


@pwndbg.gdblib.events.start
def update() -> None:
    resolve_heap(is_first_run=True)


@pwndbg.gdblib.events.exit
def reset() -> None:
    global current
    # Re-initialize the heap
    if current:
        current = type(current)()
    for symbol in symbol_list:
        symbol.value = "0"


@pwndbg.config.trigger(resolve_heap_via_heuristic)
def resolve_heap(is_first_run: bool = False) -> None:
    import pwndbg.gdblib.heap.ptmalloc

    global current
    if resolve_heap_via_heuristic == "force":
        current = pwndbg.gdblib.heap.ptmalloc.HeuristicHeap()
        if not is_first_run and pwndbg.gdblib.proc.alive and current.libc_has_debug_syms():
            print(
                message.warn(
                    "You are going to resolve the heap via heuristic even though you have libc debug symbols."
                    " This is not recommended!"
                )
            )
    else:
        current = pwndbg.gdblib.heap.ptmalloc.DebugSymsHeap()<|MERGE_RESOLUTION|>--- conflicted
+++ resolved
@@ -5,11 +5,7 @@
 
 import gdb
 
-<<<<<<< HEAD
-import pwndbg.config
-=======
 import pwndbg
->>>>>>> f7b95a6b
 import pwndbg.gdblib.events
 import pwndbg.gdblib.heap.heap
 import pwndbg.gdblib.proc
