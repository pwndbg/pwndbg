import gdb


def offset_of(typename: str, fieldname: str):
    ptr_type = gdb.lookup_type(typename).pointer()
    dummy = gdb.Value(0).cast(ptr_type)
    return int(dummy[fieldname].address)


def container_of(ptr, typename: str, fieldname: str):
    ptr_type = gdb.lookup_type(typename).pointer()
    obj_addr = int(ptr) - offset_of(typename, fieldname)
    return gdb.Value(obj_addr).cast(ptr_type)


def for_each_entry(head, typename, field):
    addr = head["next"]
    while addr != head.address:
        yield container_of(addr, typename, field)
        addr = addr.dereference()["next"]


<<<<<<< HEAD
def swab(x):
    return int(
        ((x & 0x00000000000000FF) << 56)
        | ((x & 0x000000000000FF00) << 40)
        | ((x & 0x0000000000FF0000) << 24)
        | ((x & 0x00000000FF000000) << 8)
        | ((x & 0x000000FF00000000) >> 8)
        | ((x & 0x0000FF0000000000) >> 24)
        | ((x & 0x00FF000000000000) >> 40)
        | ((x & 0xFF00000000000000) >> 56)
    )
=======
def _arr(x: gdb.Value, n: int) -> gdb.Value:
    """returns the nth element of type x, starting at address of x"""
    ptr = x.address.cast(x.type.pointer())
    return (ptr + n).dereference()


def compound_head(page: gdb.Value) -> gdb.Value:
    """returns the head page of compound pages"""
    assert page.type.name == "page"
    # https://elixir.bootlin.com/linux/v6.2/source/include/linux/page-flags.h#L249
    head = page["compound_head"]
    if int(head) & 1:
        return (head - 1).cast(page.type.pointer()).dereference()

    pg_head = int(gdb.lookup_static_symbol("PG_head").value())
    # https://elixir.bootlin.com/linux/v6.2/source/include/linux/page-flags.h#L212
    if int(page["flags"]) & (1 << pg_head):
        next_page = _arr(page, 1)

        head = next_page["compound_head"]
        if int(head) & 1:
            return (head - 1).cast(page.type.pointer()).dereference()

    return page
>>>>>>> 3b561cdc
<|MERGE_RESOLUTION|>--- conflicted
+++ resolved
@@ -20,7 +20,6 @@
         addr = addr.dereference()["next"]
 
 
-<<<<<<< HEAD
 def swab(x):
     return int(
         ((x & 0x00000000000000FF) << 56)
@@ -32,7 +31,8 @@
         | ((x & 0x00FF000000000000) >> 40)
         | ((x & 0xFF00000000000000) >> 56)
     )
-=======
+
+
 def _arr(x: gdb.Value, n: int) -> gdb.Value:
     """returns the nth element of type x, starting at address of x"""
     ptr = x.address.cast(x.type.pointer())
@@ -56,5 +56,4 @@
         if int(head) & 1:
             return (head - 1).cast(page.type.pointer()).dereference()
 
-    return page
->>>>>>> 3b561cdc
+    return page