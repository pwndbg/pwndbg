--- conflicted
+++ resolved
@@ -321,12 +321,8 @@
         raise NotImplementedError()
 
 
-<<<<<<< HEAD
+@requires_debug_syms()
 def per_cpu(addr: gdb.Value, cpu: Optional[int] = None):
-=======
-@requires_debug_syms()
-def per_cpu(addr: gdb.Value, cpu=None):
->>>>>>> 56d3e850
     ops = arch_ops()
     if ops:
         return ops.per_cpu(addr, cpu)
