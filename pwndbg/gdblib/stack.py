"""
Helpers for finding address mappings which are used as a stack.

Generally not needed, except under qemu-user and for when
binaries do things to remap the stack (e.g. pwnies' postit).
"""

from __future__ import annotations

<<<<<<< HEAD
from typing import Dict
=======
from typing import List
>>>>>>> 92640c71

import gdb

import pwndbg.gdblib.abi
import pwndbg.gdblib.elf
import pwndbg.gdblib.events
import pwndbg.gdblib.memory
import pwndbg.lib.cache


def find(address: int):
    """
    Returns a pwndbg.lib.memory.Page object which corresponds to given address stack
    or None if it does not exist
    """
    for stack in get().values():
        if address in stack:
            return stack

    return None


def find_upper_stack_boundary(stack_ptr: int, max_pages: int = 1024) -> int:
    stack_ptr = pwndbg.lib.memory.page_align(int(stack_ptr))

    # We can't get the stack size from stack layout and page fault on bare metal mode,
    # so we return current page as a walkaround.
    if not pwndbg.gdblib.abi.linux:
        return stack_ptr + pwndbg.gdblib.memory.PAGE_SIZE

    return pwndbg.gdblib.memory.find_upper_boundary(stack_ptr, max_pages)


@pwndbg.lib.cache.cache_until("stop")
def get() -> Dict[int, pwndbg.lib.memory.Page]:
    """
    For each running thread, return the known address range for its stack
    Returns a dict which should never be modified (since its cached)
    """
    stacks = _fetch_via_vmmap()

    # This is slow :(
    if not stacks:
        _fetch_via_exploration()

    return stacks


@pwndbg.lib.cache.cache_until("stop")
def current():
    """
    Returns the bounds for the stack for the current thread.
    """
    return find(pwndbg.gdblib.regs.sp)


@pwndbg.gdblib.events.stop
@pwndbg.lib.cache.cache_until("exit")
def is_executable() -> bool:
    nx = False

    PT_GNU_STACK = 0x6474E551
    ehdr = pwndbg.gdblib.elf.exe()

    for phdr in pwndbg.gdblib.elf.iter_phdrs(ehdr):
        if phdr.p_type == PT_GNU_STACK:
            nx = True

    return not nx


def _fetch_via_vmmap() -> Dict[int, pwndbg.lib.memory.Page]:
    stacks: Dict[int, pwndbg.lib.memory.Page] = {}

    pages = pwndbg.gdblib.vmmap.get()

    curr_thread = gdb.selected_thread()
    for thread in gdb.selected_inferior().threads():
        thread.switch()

        # Need to clear regs values cache after switching thread
        # So we get proper value of the SP register
        pwndbg.gdblib.regs.__getattr__.cache.clear()

        sp = pwndbg.gdblib.regs.sp

        # Skip if sp is 0 (it might be 0 if we debug a qemu kernel)
        if not sp:
            continue

        page = None

        # Find the given SP in pages
        for p in pages:
            if sp in p:
                page = p
                break

        if page:
            stacks[thread.num] = page
            continue
    curr_thread.switch()

    return stacks


def _fetch_via_exploration() -> Dict[int, pwndbg.lib.memory.Page]:
    """
    TODO/FIXME: This exploration is not great since it now hits on each stop
    (based on how this function is used). Ideally, explored stacks should be
    cached globally and cleared only with new debugged target.

    This way, we should also explore the stack only for a maximum of few pages
    so that we won't take too much time finding its bounds. Then, on each stop
    we can explore one more (or a few more) pages for the given current stack
    we are currently on, ideally not taking the precious time of our users.

    An alternative to this is dumping this functionality completely and this
    will be decided hopefully after a next release.
    """
    stacks: Dict[int, pwndbg.lib.memory.Page] = {}

    curr_thread = gdb.selected_thread()
    for thread in gdb.selected_inferior().threads():
        thread.switch()
        pwndbg.gdblib.regs.__getattr__.cache.clear()
        sp = pwndbg.gdblib.regs.sp

        # Skip if sp is None or 0
        # (it might be 0 if we debug a qemu kernel)
        if not sp:
            continue

        sp_low = sp & ~(0xFFF)
        sp_low -= 0x1000

        start = sp_low
        stop = find_upper_stack_boundary(sp)
        page = pwndbg.lib.memory.Page(
            start, stop - start, 6 if not is_executable() else 7, 0, f"[stack:{thread.num}]"
        )
        stacks[thread.num] = page
        continue

    curr_thread.switch()

    return stacks


def callstack() -> List[int]:
    """
    Return the address of the return address for the current frame.
    """
    frame = gdb.newest_frame()
    addresses = []
    while frame:
        addr = int(frame.pc())
        if pwndbg.gdblib.memory.is_readable_address(addr):
            addresses.append(addr)
        frame = frame.older()

    return addresses<|MERGE_RESOLUTION|>--- conflicted
+++ resolved
@@ -7,11 +7,8 @@
 
 from __future__ import annotations
 
-<<<<<<< HEAD
 from typing import Dict
-=======
 from typing import List
->>>>>>> 92640c71
 
 import gdb
 
