"""
Reading, writing, and describing memory.
"""

from __future__ import annotations

import re
from typing import Dict
from typing import Set
from typing import Union

import gdb

import pwndbg.gdblib.arch
import pwndbg.gdblib.events
import pwndbg.gdblib.qemu
import pwndbg.gdblib.typeinfo
import pwndbg.gdblib.vmmap
import pwndbg.lib.cache
import pwndbg.lib.memory
from pwndbg.lib.memory import PAGE_MASK
from pwndbg.lib.memory import PAGE_SIZE

GdbDict = Dict[str, Union["GdbDict", int]]


MMAP_MIN_ADDR = 0x8000


def read(addr: int, count: int, partial: bool = False) -> bytearray:
    """read(addr, count, partial=False) -> bytearray

    Read memory from the program being debugged.

    Arguments:
        addr(int): Address to read
        count(int): Number of bytes to read
        partial(bool): Whether less than ``count`` bytes can be returned

    Returns:
        :class:`bytearray`: The memory at the specified address,
        or ``None``.
    """
    result = b""
    count = max(int(count), 0)

    try:
        result = gdb.selected_inferior().read_memory(addr, count)
    except gdb.error as e:
        if not partial:
            raise

        message = str(e)

        stop_addr = addr
        match = re.search(r"Memory at address (\w+) unavailable\.", message)
        if match:
            stop_addr = int(match.group(1), 0)
        else:
            stop_addr = int(message.split()[-1], 0)

        if stop_addr != addr:
            return read(addr, stop_addr - addr)

        # QEMU will return the start address as the failed
        # read address.  Try moving back a few pages at a time.
        stop_addr = addr + count

        # Move the stop address down to the previous page boundary
        stop_addr &= PAGE_MASK
        while stop_addr > addr:
            result = read(addr, stop_addr - addr)

            if result:
                return result

            # Move down by another page
            stop_addr -= PAGE_SIZE

    return bytearray(result)


def readtype(gdb_type: gdb.Type, addr: int) -> int:
    """readtype(gdb_type, addr) -> int

    Reads an integer-type (e.g. ``uint64``) and returns a Python
    native integer representation of the same.

    Arguments:
        gdb_type(gdb.Type): GDB type to read
        addr(int): Address at which the value to be read resides

    Returns:
        :class:`int`
    """
    return int(gdb.Value(addr).cast(gdb_type.pointer()).dereference())


def write(addr: int, data: str | bytes | bytearray) -> None:
    """write(addr, data)

    Writes data into the memory of the process being debugged.

    Arguments:
        addr(int): Address to write
        data(str,bytes,bytearray): Data to write
    """
    if isinstance(data, str):
        data = bytes(data, "utf8")

    # Throws an exception if can't access memory
    gdb.selected_inferior().write_memory(addr, data)


def peek(address: int) -> str | None:
    """peek(address) -> str

    Read one byte from the specified address.

    Arguments:
        address(int): Address to read

    Returns:
        :class:`str`: A single byte of data, or ``None`` if the
        address cannot be read.
    """
    try:
        return chr(read(address, 1)[0])
    except Exception:
        pass
    return None


@pwndbg.lib.cache.cache_until("stop")
def is_readable_address(address: int) -> bool:
    """is_readable_address(address) -> bool

    Check if the address can be read by GDB.

    Arguments:
        address(int): Address to read

    Returns:
        :class:`bool`: Whether the address is readable.
    """
    # We use vmmap to check before `peek()` because accessing memory for embedded targets might be slow and expensive.
    return pwndbg.gdblib.vmmap.find(address) is not None and peek(address) is not None


def poke(address: int) -> bool:
    """poke(address)

    Checks whether an address is writable.

    Arguments:
        address(int): Address to check

    Returns:
        :class:`bool`: Whether the address is writable.
    """
    c = peek(address)
    if c is None:
        return False
    try:
        write(address, c)
    except Exception:
        return False
    return True


def string(addr: int, max: int = 4096) -> bytearray:
    """Reads a null-terminated string from memory.

    Arguments:
        addr(int): Address to read from
        max(int): Maximum string length (default 4096)

    Returns:
        An empty bytearray, or a NULL-terminated bytearray.
    """
    if peek(addr):
        data = read(addr, max, partial=True)

        try:
            return data[: data.index(b"\x00")]
        except ValueError:
            pass

    return bytearray()


def byte(addr: int) -> int:
    """byte(addr) -> int

    Read one byte at the specified address
    """
    return readtype(pwndbg.gdblib.typeinfo.uchar, addr)


def uchar(addr: int) -> int:
    """uchar(addr) -> int

    Read one ``unsigned char`` at the specified address.
    """
    return readtype(pwndbg.gdblib.typeinfo.uchar, addr)


def ushort(addr: int) -> int:
    """ushort(addr) -> int

    Read one ``unisgned short`` at the specified address.
    """
    return readtype(pwndbg.gdblib.typeinfo.ushort, addr)


def uint(addr: int) -> int:
    """uint(addr) -> int

    Read one ``unsigned int`` at the specified address.
    """
    return readtype(pwndbg.gdblib.typeinfo.uint, addr)


def pvoid(addr: int) -> int:
    """pvoid(addr) -> int

    Read one pointer from the specified address.
    """
    return readtype(pwndbg.gdblib.typeinfo.pvoid, addr)


def u8(addr: int) -> int:
    """u8(addr) -> int

    Read one ``uint8_t`` from the specified address.
    """
    return readtype(pwndbg.gdblib.typeinfo.uint8, addr)


def u16(addr: int) -> int:
    """u16(addr) -> int

    Read one ``uint16_t`` from the specified address.
    """
    return readtype(pwndbg.gdblib.typeinfo.uint16, addr)


def u32(addr: int) -> int:
    """u32(addr) -> int

    Read one ``uint32_t`` from the specified address.
    """
    return readtype(pwndbg.gdblib.typeinfo.uint32, addr)


def u64(addr: int) -> int:
    """u64(addr) -> int

    Read one ``uint64_t`` from the specified address.
    """
    return readtype(pwndbg.gdblib.typeinfo.uint64, addr)


def u(addr: int, size: int | None = None) -> int:
    """u(addr, size=None) -> int

    Read one ``unsigned`` integer from the specified address,
    with the bit-width specified by ``size``, which defaults
    to the pointer width.
    """
    if size is None:
        size = pwndbg.gdblib.arch.ptrsize * 8
    return {8: u8, 16: u16, 32: u32, 64: u64}[size](addr)


def s8(addr: int) -> int:
    """s8(addr) -> int

    Read one ``int8_t`` from the specified address
    """
    return readtype(pwndbg.gdblib.typeinfo.int8, addr)


def s16(addr: int) -> int:
    """s16(addr) -> int

    Read one ``int16_t`` from the specified address.
    """
    return readtype(pwndbg.gdblib.typeinfo.int16, addr)


def s32(addr: int) -> int:
    """s32(addr) -> int

    Read one ``int32_t`` from the specified address.
    """
    return readtype(pwndbg.gdblib.typeinfo.int32, addr)


def s64(addr: int) -> int:
    """s64(addr) -> int

    Read one ``int64_t`` from the specified address.
    """
    return readtype(pwndbg.gdblib.typeinfo.int64, addr)


# TODO: `readtype` is just `int(poi(type, addr))`
def poi(type: gdb.Type, addr: int | gdb.Value) -> gdb.Value:
    """poi(addr) -> gdb.Value

    Read one ``gdb.Type`` object at the specified address.
    """
    return gdb.Value(addr).cast(type.pointer()).dereference()


@pwndbg.lib.cache.cache_until("stop")
def find_upper_boundary(addr: int, max_pages: int = 1024) -> int:
    """find_upper_boundary(addr, max_pages=1024) -> int

    Brute-force search the upper boundary of a memory mapping,
    by reading the first byte of each page, until an unmapped
    page is found.
    """
    addr = pwndbg.lib.memory.page_align(int(addr))
    try:
        for _ in range(max_pages):
            read(addr, 1)
            # import sys
            # sys.stdout.write(hex(addr) + '\n')
            addr += PAGE_SIZE

            # Sanity check in case a custom GDB server/stub
            # incorrectly returns a result from read
            # (this is most likely redundant, but its ok to keep it?)
            if addr > pwndbg.gdblib.arch.ptrmask:
                return pwndbg.gdblib.arch.ptrmask
    except gdb.MemoryError:
        pass
    return addr


@pwndbg.lib.cache.cache_until("stop")
def find_lower_boundary(addr: int, max_pages: int = 1024) -> int:
    """find_lower_boundary(addr, max_pages=1024) -> int

    Brute-force search the lower boundary of a memory mapping,
    by reading the first byte of each page, until an unmapped
    page is found.
    """
    addr = pwndbg.lib.memory.page_align(int(addr))
    try:
        for _ in range(max_pages):
            read(addr, 1)
            addr -= PAGE_SIZE

            # Sanity check (see comment in find_upper_boundary)
            if addr < 0:
                return 0

    except gdb.MemoryError:
        addr += PAGE_SIZE
    return addr


def update_min_addr() -> None:
    global MMAP_MIN_ADDR
    if pwndbg.gdblib.qemu.is_qemu_kernel():
        MMAP_MIN_ADDR = 0


def fetch_struct_as_dictionary(
    struct_name: str,
    struct_address: int,
<<<<<<< HEAD
    include_only_fields: set[str] | None = None,
    exclude_fields: set[str] | None = None,
=======
    include_only_fields: Set[str] = set(),
    exclude_fields: Set[str] = set(),
>>>>>>> 2b9beef7
) -> GdbDict:
    struct_type = gdb.lookup_type("struct " + struct_name)
    fetched_struct = poi(struct_type, struct_address)

    return pack_struct_into_dictionary(fetched_struct, include_only_fields, exclude_fields)


def pack_struct_into_dictionary(
    fetched_struct: gdb.Value,
<<<<<<< HEAD
    include_only_fields: set[str] | None = None,
    exclude_fields: set[str] | None = None,
=======
    include_only_fields: Set[str] = set(),
    exclude_fields: Set[str] = set(),
>>>>>>> 2b9beef7
) -> GdbDict:
    struct_as_dictionary = {}

    if exclude_fields is None:
        exclude_fields = set()

    if include_only_fields is not None:
        for field_name in include_only_fields:
            key = field_name
            value = convert_gdb_value_to_python_value(fetched_struct[field_name])
            struct_as_dictionary[key] = value
    else:
        for field in fetched_struct.type.fields():
            if field.name is None:
                # Flatten anonymous structs/unions
                anon_type = convert_gdb_value_to_python_value(fetched_struct[field])
                assert isinstance(anon_type, dict)
                struct_as_dictionary.update(anon_type)
            elif field.name not in exclude_fields:
                key = field.name
                value = convert_gdb_value_to_python_value(fetched_struct[field])
                struct_as_dictionary[key] = value

    return struct_as_dictionary


def convert_gdb_value_to_python_value(gdb_value: gdb.Value) -> int | GdbDict:
    gdb_type = gdb_value.type.strip_typedefs()

    if gdb_type.code == gdb.TYPE_CODE_PTR:
        return int(gdb_value)
    elif gdb_type.code == gdb.TYPE_CODE_INT:
        return int(gdb_value)
    elif gdb_type.code == gdb.TYPE_CODE_STRUCT:
        return pack_struct_into_dictionary(gdb_value)

    raise NotImplementedError


def resolve_renamed_struct_field(struct_name: str, possible_field_names: set[str]) -> str:
    struct_type = gdb.lookup_type("struct " + struct_name)

    for field_name in possible_field_names:
        if gdb.types.has_field(struct_type, field_name):
            return field_name

    raise ValueError(f"Field name did not match any of {possible_field_names}.")<|MERGE_RESOLUTION|>--- conflicted
+++ resolved
@@ -372,13 +372,8 @@
 def fetch_struct_as_dictionary(
     struct_name: str,
     struct_address: int,
-<<<<<<< HEAD
     include_only_fields: set[str] | None = None,
     exclude_fields: set[str] | None = None,
-=======
-    include_only_fields: Set[str] = set(),
-    exclude_fields: Set[str] = set(),
->>>>>>> 2b9beef7
 ) -> GdbDict:
     struct_type = gdb.lookup_type("struct " + struct_name)
     fetched_struct = poi(struct_type, struct_address)
@@ -388,13 +383,8 @@
 
 def pack_struct_into_dictionary(
     fetched_struct: gdb.Value,
-<<<<<<< HEAD
     include_only_fields: set[str] | None = None,
     exclude_fields: set[str] | None = None,
-=======
-    include_only_fields: Set[str] = set(),
-    exclude_fields: Set[str] = set(),
->>>>>>> 2b9beef7
 ) -> GdbDict:
     struct_as_dictionary = {}
 
