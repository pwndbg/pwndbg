from __future__ import annotations

from typing import Callable
from typing import Dict
from typing import Tuple

import gdb
from capstone import *  # noqa: F403

import pwndbg.chain
import pwndbg.color.context as C
import pwndbg.color.memory as MemoryColor
import pwndbg.color.syntax_highlight as H
import pwndbg.gdblib.memory
import pwndbg.gdblib.symbol
import pwndbg.gdblib.typeinfo
import pwndbg.gdblib.vmmap
import pwndbg.lib.config
from pwndbg.emu.emulator import Emulator
from pwndbg.gdblib.disasm.instruction import EnhancedOperand
from pwndbg.gdblib.disasm.instruction import InstructionCondition
from pwndbg.gdblib.disasm.instruction import PwndbgInstruction

pwndbg.config.add_param(
    "emulate",
    "on",
    """
Unicorn emulation of code from the current PC register
""",
    help_docstring="""\
emulate can be:
off             - no emulation is performed
jumps-only      - emulation is done only to resolve branch instructions
on              - emulation is done to resolve registers/memory values etc.

Emulation can slow down Pwndbg. Disabling it may improve performance.
Emulation requires >1GB RAM being available on the system and ability to allocate RWX memory.
""",
    param_class=pwndbg.lib.config.PARAM_ENUM,
    enum_sequence=["on", "off", "jumps-only"],
)


# Even if this is disabled, branch instructions will still have targets printed
pwndbg.config.add_param(
    "disasm-annotations",
    True,
    """
Display annotations for instructions to provide context on operands and results
""",
)

pwndbg.config.add_param(
    "emulate-annotations",
    True,
    """
Unicorn emulation for register and memory value annotations on instructions
""",
)

# If this is false, emulation is only used for the current instruction (if emulate-annotations is enabled)
pwndbg.config.add_param(
    "emulate-future-annotations",
    True,
    """
Unicorn emulation to annotate instructions after the current program counter
""",
)

# Effects future instructions, as past ones have already been cached and reflect the process state at the time
pwndbg.config.add_param("disasm-telescope-depth", 3, "Depth of telescope for disasm annotations")

# In disasm view, long telescoped strings might cause lines wraps
pwndbg.config.add_param(
    "disasm-telescope-string-length",
    50,
    "Number of characters in strings to display in disasm annotations",
)


def syntax_highlight(ins):
    return H.syntax_highlight(ins, filename=".asm")


DEBUG_ENHANCEMENT = False
# DEBUG_ENHANCEMENT = True

groups = {v: k for k, v in globals().items() if k.startswith("CS_GRP_")}
ops = {v: k for k, v in globals().items() if k.startswith("CS_OP_")}
access = {v: k for k, v in globals().items() if k.startswith("CS_AC_")}

for value1, name1 in dict(access).items():
    for value2, name2 in dict(access).items():
        # novermin
        access.setdefault(value1 | value2, f"{name1} | {name2}")

# These instruction types should not be emulated through, either
# because they cannot be emulated without interfering (syscall, etc.)
# or because they change privilege levels.
# There is an additional check for CS_GRP_CALL specially in the enhancement code, which we stop at
DO_NOT_EMULATE = {
    CS_GRP_INT,
    CS_GRP_INVALID,
    CS_GRP_IRET,
    # Note that we explicitly do not include the PRIVILEGE category, since
    # we may be in kernel code, and privileged instructions are just fine
    # in that case.
    # capstone.CS_GRP_PRIVILEGE,
}


# Enhances disassembly with memory values & symbols by adding member variables to an instruction
# The only public method that should be called is "enhance"
# The enhance function is passed an instance of the Unicorn emulator
#  and will .single_step() it to determine operand values before and after executing the instruction
class DisassemblyAssistant:
    # Registry of all instances, {architecture: instance}
    assistants: Dict[str, DisassemblyAssistant] = {}

    def __init__(self, architecture: str) -> None:
        if architecture is not None:
            self.assistants[architecture] = self

        self.op_handlers: Dict[
            int, Callable[[PwndbgInstruction, EnhancedOperand, Emulator], int | None]
        ] = {
            CS_OP_IMM: self._parse_immediate,  # Return immediate value
            CS_OP_REG: self._parse_register,  # Return value of register
            # Handler for memory references (as dictated by Capstone), such as first operand of "mov qword ptr [rbx + rcx*4], rax"
            CS_OP_MEM: self._parse_memory,  # Return parsed address, do not dereference
        }

        # Return a string corresponding to operand. Used to reduce code duplication while printing
        # REG type wil return register name, "RAX"
        self.op_names: Dict[int, Callable[[PwndbgInstruction, EnhancedOperand], str | None]] = {
            CS_OP_IMM: self._immediate_string,
            CS_OP_REG: self._register_string,
            CS_OP_MEM: self._memory_string,
        }

    @staticmethod
    def for_current_arch() -> DisassemblyAssistant:
        return DisassemblyAssistant.assistants.get(pwndbg.gdblib.arch.current, None)

    # Mutates the "instruction" object
    @staticmethod
    def enhance(instruction: PwndbgInstruction, emu: Emulator = None) -> None:
        # Assumed that the emulator's pc is at the instruction's address

        # There are 3 degrees of emulation:
        # 1. No emulation at all. In this case, the `emu` parameter should be None
        # 2. Only emulate jumps - the only interaction with the emulator in this case is stepping it and reading the PC
        # 3. Full emulation - read registers and memory from the emulator as well as determining jumps

        if DEBUG_ENHANCEMENT:
            print(
                f"Start enhancing instruction at {hex(instruction.address)} - {instruction.mnemonic} {instruction.op_str}"
            )

        # Get another reference to the emulator for the purposes of jumps
        jump_emu = emu

        if pwndbg.config.emulate != "on":
            emu = None

        # For both cases below, set emu to None so we don't use it for annotation
        if emu and not bool(pwndbg.config.emulate_annotations):
            emu = None

        # Disable emulation for future annotations based on setting
        if (
            emu
            and pwndbg.gdblib.regs.pc != instruction.address
            and not bool(pwndbg.config.emulate_future_annotations)
        ):
            emu = None

        # Ensure emulator's program counter is at the correct location.
        # This occurs very rarely - observed sometimes when the remote is stalling, ctrl-c, and for some reason emulator returns PC=0.
        if emu:
            if emu.pc != instruction.address:
                if DEBUG_ENHANCEMENT:
                    print(
                        f"Program counter and emu.pc do not line up: {hex(pwndbg.gdblib.regs.pc)=} {hex(emu.pc)=}"
                    )
                emu = jump_emu = None

        enhancer: DisassemblyAssistant = DisassemblyAssistant.assistants.get(
            pwndbg.gdblib.arch.current, generic_assistant
        )

        # Don't disable emulation yet, as we can use it to read the syscall register
        enhancer._enhance_syscall(instruction, emu)

        # Disable emulation for instructions we don't want to emulate (CALL, INT, ...)
        if emu and set(instruction.groups) & DO_NOT_EMULATE:
            emu.valid = False
            emu = jump_emu = None

            if DEBUG_ENHANCEMENT:
                print("Turned off emulation - not emulating certain type of instruction")

        # This function will .single_step the emulation
        if not enhancer._enhance_operands(instruction, emu, jump_emu):
            if jump_emu is not None and DEBUG_ENHANCEMENT:
                print(f"Emulation failed at {instruction.address=:#x}")
            emu = None
            jump_emu = None

        if jump_emu is not None:
            # We successfully used emulation for this instruction
            instruction.emulated = True

        # Set the .condition field
        enhancer._enhance_conditional(instruction, emu)

        # Set the .target and .next fields
        enhancer._enhance_next(instruction, emu, jump_emu)

<<<<<<< HEAD
        if bool(pwndbg.gdblib.config.disasm_annotations):
            enhancer._set_annotation_string(instruction, emu)
=======
        if bool(pwndbg.config.disasm_annotations):
            enhancer.set_annotation_string(instruction, emu)
>>>>>>> 4e5e44b3

        # Disable emulation after CALL instructions. We do it after enhancement, as we can use emulation
        # to determine the call's target address.
        if jump_emu and CS_GRP_CALL in set(instruction.groups):
            jump_emu.valid = False
            jump_emu = None
            emu = None

            if DEBUG_ENHANCEMENT:
                print("Turned off emulation for call")

        if DEBUG_ENHANCEMENT:
            print(enhancer.dump(instruction))
            print("Done enhancing")

    # Subclasses for specific architecture should override this
    def _set_annotation_string(self, instruction: PwndbgInstruction, emu: Emulator) -> None:
        """
        The goal of this function is to set the `annotation` field of the instruction,
        which is the string to be printed in a disasm view.
        """
        return None

    def _enhance_operands(
        self, instruction: PwndbgInstruction, emu: Emulator, jump_emu: Emulator
    ) -> bool:
        """
        Enhances the operands by determining values and symbols

        When emulation is enabled, this will `single_step` the emulation to determine the value of registers
        before and after the instrution has executed.

        For each operand explicitly written to or read from (instruction.operands), sets the following fields:

            operand.before_value
                Integer value of the operand before instruction executes.
                None if cannot be resolved/reasoned about.

            operand.after_value
                Integer value of the operand after instruction executes.
                Only set when emulation is enabled. Otherwise None.
                This is relevent if we read and write to the same registers within an instruction

            operand.symbol:
                Resolved symbol name for this operand, if .before_value is set, else None.

            operand.str:
                String representing the operand

        Return False if emulation fails (so we don't use it in additional enhancement steps)
        """

        # Apply syntax highlighting to the assembly
        if pwndbg.config.syntax_highlight:
            instruction.asm_string = syntax_highlight(instruction.asm_string)

        # Populate the "operands" list of the instruction
        # Set before_value, symbol, and str
        for op in instruction.operands:
            # Retrieve the value, either an immediate, from a register, or from memory
            op.before_value = self.op_handlers.get(op.type, lambda *a: None)(instruction, op, emu)
            if op.before_value is not None:
                op.before_value &= pwndbg.gdblib.arch.ptrmask
                op.symbol = MemoryColor.attempt_colorized_symbol(op.before_value)

                op.before_value_resolved = self._resolve_used_value(
                    op.before_value, instruction, op, emu
                )

                if op.symbol and op.type == CS_OP_IMM:
                    # Make an inline replacement, so `jmp 0x400122` becomes `jmp function_name`
                    instruction.asm_string = instruction.asm_string.replace(
                        hex(op.before_value), op.symbol
                    )

        # Execute the instruction
        if jump_emu and None in jump_emu.single_step(check_instruction_valid=False):
            # This branch is taken if stepping the emulator failed
            jump_emu = None
            emu = None

        # Set after_value after single stepping the emulator
        if emu is not None:
            # after_value
            for op in instruction.operands:
                # Retrieve the value, either an immediate, from a register, or from memory
                op.after_value = self.op_handlers.get(op.type, lambda *a: None)(
                    instruction, op, emu
                )

                op.after_value_resolved = self._resolve_used_value(
                    op.after_value, instruction, op, emu
                )

                if op.after_value is not None:
                    op.after_value &= pwndbg.gdblib.arch.ptrmask

        # Set .str value of operands, after emulation has been completed
        for op in instruction.operands:
            op.str = self.op_names.get(op.type, lambda *a: None)(instruction, op)

        return jump_emu is not None

    def can_reason_about_process_state(self, instruction: PwndbgInstruction) -> bool:
        """
        Determine if the program counter of the process equals the address of the instruction being enhanced.
        If so, it means we can safely reason and read from registers and memory to enhance values that
        we can add to the annotation string. This becomes relevent when NOT emulating, and is meant to
        allow more details when the PC is at the instruction being enhanced
        """
        return instruction.address == pwndbg.gdblib.regs.pc

    # Delegates to "read_register", which takes Capstone ID for register.
    def _parse_register(
        self, instruction: PwndbgInstruction, operand: EnhancedOperand, emu: Emulator
    ) -> int | None:
        reg = operand.reg
        return self._read_register(instruction, reg, emu)

    # Determine memory address of operand (Ex: in x86, mov rax, [rip + 0xd55], would return $rip_after_instruction+0xd55)
    # Subclasses override for specific architectures
    def _parse_memory(
        self, instruction: PwndbgInstruction, operand: EnhancedOperand, emu: Emulator
    ) -> int | None:
        return None

    def _parse_immediate(
        self, instruction: PwndbgInstruction, operand: EnhancedOperand, emu: Emulator
    ):
        return operand.imm

    def _read_register(
        self, instruction: PwndbgInstruction, operand_id: int, emu: Emulator
    ) -> int | None:
        """
        Read value in register. Return None if cannot reason about the value in the register.
        Different architectures use registers in different patterns, so it is best to
        override this to get to best behavior for a given architecture. See x86.py as example.

        operand_id is the ID internal to Capstone
        """
        regname: str = instruction.cs_insn.reg_name(operand_id)
        return self._read_register_name(instruction, regname, emu)

    # Read register by its name
    def _read_register_name(
        self, instruction: PwndbgInstruction, regname: str, emu: Emulator
    ) -> int | None:
        if emu:
            # Will read the value of register from the emulator
            # Be concious about calling this before/after stepping the emulator
            value = emu.read_register(regname)
            if DEBUG_ENHANCEMENT:
                print(f"Register in emulation returned {regname}={hex(value)}")
            return value
        elif self.can_reason_about_process_state(instruction):
            # When instruction address == pc, we can reason about all registers.
            # The values will just reflect values prior to executing the instruction, instead of after,
            # which is relevent if we are writing to this register.
            # However, the information can still be useful for display purposes.
            if DEBUG_ENHANCEMENT:
                print(f"Read value from process register: {pwndbg.gdblib.regs[regname]}")
            return pwndbg.gdblib.regs[regname]
        else:
            return None

    # Read memory of given size, taking into account emulation and being able to reason about the memory location
    def _read_memory(
        self,
        address: int,
        size: int,
        instruction: PwndbgInstruction,
        operand: EnhancedOperand,
        emu: Emulator,
    ) -> int | None:
        address_list = self._telescope(address, 1, instruction, operand, emu, read_size=size)

        if len(address_list) >= 2:
            return address_list[1]

        return None

    # Pass in a operand and it's value, and determine the actual value used during an instruction
    # Helpful for cases like  `cmp    byte ptr [rip + 0x166669], 0`, where first operand could be
    # a register or a memory value to dereference, and we want the actual value used.
    # Override this to implement memory lookups in given architecture (if it's relevent)
    # Different architecture read memory differently:
    # - Only a couple Capstone architectures support the memory .size field, which determines read width.
    # - In others, read/write width is implied.
    def _resolve_used_value(
        self,
        value: int | None,
        instruction: PwndbgInstruction,
        operand: EnhancedOperand,
        emu: Emulator,
    ) -> int | None:
        if value is None:
            return None

        if operand.type == CS_OP_REG or operand.type == CS_OP_IMM:
            return value
        elif operand.type == CS_OP_MEM:
            # Assume that we are reading ptrsize - subclasses should override this function
            # to provide a more specific value if needed
            self._read_memory(value, pwndbg.gdblib.arch.ptrsize, instruction, operand, emu)

        return None

    def _telescope(
        self,
        address: int,
        limit: int,
        instruction: PwndbgInstruction,
        operand: EnhancedOperand,
        emu: Emulator,
        read_size: int = None,
    ) -> List[int]:
        """
        Dereference an address recursively - takes into account emulation.

        It will only dereference as it is safe to do so, meaning the last value in the returned list may be a pointer

        The list that the function returns is guaranteed have len >= 1
        """

        can_read_process_state = self.can_reason_about_process_state(instruction)

        if emu:
            return emu.telescope(address, limit, read_size=read_size)
        elif can_read_process_state:
            # Can reason about memory in this case.

            if read_size is not None and read_size < pwndbg.gdblib.arch.ptrsize:
                result = [address]

                size_type = pwndbg.gdblib.typeinfo.get_type(read_size)
                try:
                    read_value = int(
                        pwndbg.gdblib.memory.get_typed_pointer_value(size_type, address)
                    )
                    result.append(read_value)
                except gdb.MemoryError:
                    pass

                return result

            else:
                return pwndbg.chain.get(address, limit=limit)
        elif not can_read_process_state or operand.type == CS_OP_IMM:
            # If the target address is in a non-writeable map, we can pretty safely telescope
            # This is best-effort to give a better experience

            address_list = [address]

            for _ in range(limit):
                if address_list.count(address) >= 2:
                    break

                page = pwndbg.gdblib.vmmap.find(address)
                if page and not page.write:
                    try:
                        address = int(
                            pwndbg.gdblib.memory.get_typed_pointer_value(
                                pwndbg.gdblib.typeinfo.ppvoid, address
                            )
                        )
                        address &= pwndbg.gdblib.arch.ptrmask
                        address_list.append(address)
                    except gdb.MemoryError:
                        break
                else:
                    break

            return address_list

        # We cannot telescope, but we can still return the address.
        # Just without any further information
        return [address]

    # Dispatch to the appropriate format handler. Pass the list returned by `telescope()` to this function
    def _telescope_format_list(self, addresses: List[int], limit: int, emu: Emulator) -> str:
        # It is assumed proper checks have been made BEFORE calling this function so that pwndbg.chain.format
        #  will return values accurate to the program state at the time of instruction executing.

        enhance_string_len = int(pwndbg.config.disasm_telescope_string_length)

        if emu:
            return emu.format_telescope_list(
                addresses, limit, enhance_string_len=enhance_string_len
            )
        else:
            # We can format, but in some cases we may not be able to reason about memory, so don't allow
            # it to dereference to last value in memory (we can't determine what value it is)
            return pwndbg.chain.format(
                addresses,
                limit=limit,
                enhance_string_len=enhance_string_len,
            )

    def _enhance_syscall(self, instruction: PwndbgInstruction, emu: Emulator) -> None:
        if CS_GRP_INT not in instruction.groups:
            return None

        syscall_arch, syscall_register = self._get_syscall_arch_info(instruction)

        if syscall_arch is None:
            return None

        instruction.syscall = self._read_register_name(instruction, syscall_register, emu)
        if instruction.syscall is not None:
            instruction.syscall_name = (
                pwndbg.constants.syscall(instruction.syscall, syscall_arch)
                or "<unk_%d>" % instruction.syscall
            )

    def _get_syscall_arch_info(self, instruction) -> Tuple[str, str]:
        """
        Return tuple of (name of syscall architecture, syscall register name)

        Elements of the tuple will be None to indicate it's not a syscall
        """
        return (pwndbg.gdblib.arch.name, pwndbg.lib.abi.ABI.syscall().syscall_register)

    def _enhance_conditional(self, instruction: PwndbgInstruction, emu: Emulator) -> None:
        """
        Sets the `condition` of the instruction

        If the instruction is always executed unconditionally, or we cannot reason about the instruction,
        the value of the field is `InstructionCondition.UNDETERMINED`.

        If the instruction is executed conditionally, and we can be absolutely
        sure that it will be executed, the value of the field is `InstructionCondition.TRUE`.

        In all other cases, it is set to `InstructionCondition.FALSE`.
        """

        instruction.condition = self._condition(instruction, emu)

    # Subclasses should override
    def _condition(self, instruction: PwndbgInstruction, emu: Emulator) -> InstructionCondition:
        return InstructionCondition.UNDETERMINED

    def _enhance_next(
        self, instruction: PwndbgInstruction, emu: Emulator, jump_emu: Emulator
    ) -> None:
        """
        Set the `next` and `target` field of the instruction.

        By default, it is set to the address of the next linear
        instruction.

        `next` is the address that the PC would be upon using the GDB `nexti` command,
        `target` is the jump target whether or not the jump is taken, like `stepi` and assuming the jump is taken.

        If the instruction is a non-"call" branch and either:
        - Is unconditional, or is conditional and is known to be taken, a
        - Is conditional, but is known to be taken

        And the target can be resolved, it is set to the address
        of the jump target.

        """
        next_addr: int | None = None

        # The order for the following statements in determining the next executed instruction is important
        #
        # Firstly, we check the condition field - this field is manually set by our enhancement code
        # There are cases where the Unicorn emulator is incorrect - for example, delay slots in MIPS causing jumps to not resolve correctly
        # due to the way we single-step the emulator. We want our own manual checks to override the emulator

        if instruction.condition == InstructionCondition.TRUE or instruction.is_unconditional_jump:
            # If condition is true, then this might be a conditional jump
            # There are some other instructions that run conditionally though - resolve_target returns None in those cases
            # Or, if this is a unconditional jump, we will try to resolve target
            next_addr = self._resolve_target(instruction, emu)

        # Secondly, attempt to use emulation if we could not resolve the target above, or don't have custom condition handler for the architecture yet
        if next_addr is None and jump_emu:
            # Use emulator to determine the next address:
            # 1. Only use it to determine non-call's (`nexti` should step over calls)
            # 2. Make sure we haven't manually set .condition to False (which should override the emulators prediction)
            if (
                CS_GRP_CALL not in instruction.groups_set
                and instruction.condition != InstructionCondition.FALSE
            ):
                next_addr = jump_emu.pc

        # All else fails, take the next instruction in memory
        if next_addr is None:
            next_addr = instruction.address + instruction.size

        # Determine the target of this address. This is the address that the instruction could change the program counter to.
        # allowing call instructions
        instruction.target = self._resolve_target(instruction, emu, call=True)

        instruction.next = next_addr & pwndbg.gdblib.arch.ptrmask

        if instruction.target is None:
            instruction.target = instruction.next

        if instruction.can_change_instruction_pointer:
            # Only bother doing the symbol lookup if this is a jump
            instruction.target_string = MemoryColor.get_address_or_symbol(instruction.target)

        if (
            instruction.operands
            and instruction.operands[0].before_value
            and instruction.operands[0].type == CS_OP_IMM
        ):
            instruction.target_const = True

    # This is the default implementation.
    # Subclasses should override this for more accurate behavior/to catch more cases. See x86.py as example
    def _resolve_target(self, instruction: PwndbgInstruction, emu: Emulator | None, call=False):
        """
        Architecture-specific hook point for _enhance_next.

        Returns the value of the instruction pointer assuming this instruction executes (and any conditional jumps are taken)

        "call" specifies if we allow this to resolve call instruction targets
        """

        if CS_GRP_CALL in instruction.groups:
            if not call:
                return None
        elif CS_GRP_JUMP not in instruction.groups:
            return None

        addr = None

        # At this point, all operands have been resolved.
        # Assume only single-operand jumps.
        if len(instruction.operands) == 1:
            op = instruction.operands[0]
            addr = self._resolve_used_value(op.before_value, instruction, op, emu)
            if addr:
                addr &= pwndbg.gdblib.arch.ptrmask
        else:
            # Some architectures have jumps with multiple operands. In this case, this default implementation
            # does a simple naive check. Iterate all operands, pick the first one resolves to a symbol or lands in executable memory
            # and use that as the target

            # Reversed order, just because through observation the immediates and labels are often farther right
            for op in reversed(instruction.operands):
                resolved_addr = self._resolve_used_value(op.before_value, instruction, op, emu)
                if resolved_addr:
                    resolved_addr &= pwndbg.gdblib.arch.ptrmask
                    if op.symbol:
                        addr = resolved_addr
                    else:
                        page = pwndbg.gdblib.vmmap.find(resolved_addr)
                        if page and page.execute:
                            addr = resolved_addr

                if addr is not None:
                    instruction.target_const = op.type == CS_OP_IMM
                    break

        if addr is None:
            return None

        return int(addr)

    def dump(self, instruction: PwndbgInstruction):
        """
        Debug-only method.
        """
        return repr(instruction)

    # String functions assume the .before_value and .after_value have been set
    def _immediate_string(self, instruction, operand) -> str:
        value = operand.before_value

        if abs(value) < 0x10:
            return "%i" % value

        return "%#x" % value

    def _register_string(self, instruction: PwndbgInstruction, operand: EnhancedOperand):
        """
        Return colorized register string
        """
        reg = operand.reg
        name = C.register(instruction.cs_insn.reg_name(reg).upper())

        # If using emulation and we determined the value didn't change, don't colorize
        if (
            operand.before_value is not None
            and operand.after_value is not None
            and operand.before_value == operand.after_value
        ):
            return name
        else:
            return C.register_changed(name)

    def _memory_string(self, instruction: PwndbgInstruction, operand: EnhancedOperand):
        """
        Example: return "[_IO_2_1_stdin_+16]", where the address/symbol is colorized
        """
        if operand.before_value is not None:
            return f"[{MemoryColor.get_address_or_symbol(operand.before_value)}]"
        else:
            return None


generic_assistant = DisassemblyAssistant(None)<|MERGE_RESOLUTION|>--- conflicted
+++ resolved
@@ -217,13 +217,8 @@
         # Set the .target and .next fields
         enhancer._enhance_next(instruction, emu, jump_emu)
 
-<<<<<<< HEAD
         if bool(pwndbg.gdblib.config.disasm_annotations):
             enhancer._set_annotation_string(instruction, emu)
-=======
-        if bool(pwndbg.config.disasm_annotations):
-            enhancer.set_annotation_string(instruction, emu)
->>>>>>> 4e5e44b3
 
         # Disable emulation after CALL instructions. We do it after enhancement, as we can use emulation
         # to determine the call's target address.
