#!/usr/bin/env python
# -*- coding: utf-8 -*-
"""
Provides values which would be available from /proc which
are not fulfilled by other modules and some process/gdb flow
related information.
"""
from __future__ import absolute_import
from __future__ import division
from __future__ import print_function
from __future__ import unicode_literals

import functools
import sys
from types import ModuleType

import gdb

import pwndbg.memoize
import pwndbg.qemu


class module(ModuleType):
    @property
    def pid(self):
        # QEMU usermode emualtion always returns 42000 for some reason.
        # In any case, we can't use the info.
        if pwndbg.qemu.is_qemu_usermode():
            return pwndbg.qemu.pid()

        i = gdb.selected_inferior()
        if i is not None:
            return i.pid
        return 0

    @property
    def tid(self):
        if pwndbg.qemu.is_qemu_usermode():
            return pwndbg.qemu.pid()

        i = gdb.selected_thread()
        if i is not None:
            return i.ptid[1]

        return self.pid

    @property
    def alive(self):
        return gdb.selected_thread() is not None

    @property
    def thread_is_stopped(self):
        """
        This detects whether selected thread is stopped. 
        It is not stopped in situations when gdb is executing commands 
        that are attached to a breakpoint by `command` command.

        For more info see issue #229 ( https://github.com/pwndbg/pwndbg/issues/299 )
        :return: Whether gdb executes commands attached to bp with `command` command.
        """
        return gdb.selected_thread().is_stopped()

    @property
    def exe(self):
        for obj in gdb.objfiles():
            if obj.filename:
                return obj.filename
            break
        if self.alive:
            auxv = pwndbg.auxv.get()
            return auxv['AT_EXECFN']

<<<<<<< HEAD
=======
    @property
    def mem_page(self):
        return next(p for p in pwndbg.vmmap.get() if p.objfile == self.exe)

>>>>>>> 52e6285e
    def OnlyWhenRunning(self, func):
        @functools.wraps(func)
        def wrapper(*a, **kw):
            if self.alive:
                return func(*a, **kw)

        return wrapper


# To prevent garbage collection
tether = sys.modules[__name__]

sys.modules[__name__] = module(__name__, '')<|MERGE_RESOLUTION|>--- conflicted
+++ resolved
@@ -70,13 +70,10 @@
             auxv = pwndbg.auxv.get()
             return auxv['AT_EXECFN']
 
-<<<<<<< HEAD
-=======
     @property
     def mem_page(self):
         return next(p for p in pwndbg.vmmap.get() if p.objfile == self.exe)
 
->>>>>>> 52e6285e
     def OnlyWhenRunning(self, func):
         @functools.wraps(func)
         def wrapper(*a, **kw):
