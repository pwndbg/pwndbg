--- conflicted
+++ resolved
@@ -1086,7 +1086,7 @@
                                 found = True
                                 break
                             tmp_arena = self.malloc_state(tmp_next)
-                            if pwndbg.vmmap.find(tmp_arena.get_field_address("next")) is not None:
+                            if pwndbg.gdblib.vmmap.find(tmp_arena.get_field_address("next")) is not None:
                                 tmp_next = int(tmp_arena["next"])
                             else:
                                 # if `&tmp_arena->next` is not valid, the linked list is broken, break this while loop and try `addr+pwndbg.gdblib.arch.ptrsize` again
@@ -1632,9 +1632,8 @@
             # Try to find heap region via `main_arena.top`
             if self._main_arena_addr and arena:
                 region = self.get_region(arena["top"])
-<<<<<<< HEAD
             # If we can't use `main_arena` to find the heap region, try to find it via vmmap
-            region = region or next((p for p in pwndbg.vmmap.get() if "[heap]" == p.objfile), None)
+            region = region or next((p for p in pwndbg.gdblib.vmmap.get() if "[heap]" == p.objfile), None)
             if region is not None:
                 possible_sbrk_base = region.start
 
@@ -1649,24 +1648,6 @@
                     self._mp_addr = next(result) - sbrk_offset
                 except StopIteration:
                     pass
-=======
-            else:
-                # If we can't find main_arena via heuristics, try to find it via vmmap
-                region = next(p for p in pwndbg.gdblib.vmmap.get() if "heap]" in p.objfile)
-            possible_sbrk_base = region.start
-
-            sbrk_offset = self.malloc_par(0).get_field_address("sbrk_base")
-            # try to search sbrk_base in a part of libc page
-            result = pwndbg.search.search(
-                pwndbg.gdblib.arch.pack(possible_sbrk_base),
-                start=libc_page.start,
-                end=libc_page.end,
-            )
-            try:
-                self._mp_addr = next(result) - sbrk_offset
-            except StopIteration:
-                pass
->>>>>>> e456b317
 
         if self._mp_addr and pwndbg.gdblib.vmmap.find(self._mp_addr) is not None:
             self._mp = self.malloc_par(self._mp_addr)
@@ -1874,19 +1855,13 @@
         """
         try:
             region = self.get_region(addr) if addr else self.get_region(self.get_arena()["top"])
-<<<<<<< HEAD
         except Exception:
             # Although `self.get_arena` should only raise `SymbolUnresolvableError`, we catch all exceptions here to avoid some bugs in main_arena's heuristics break this function :)
             pass
         # If we can't use arena to find the heap region, we use vmmap to find the heap region
-        region = next((p for p in pwndbg.vmmap.get() if "[heap]" == p.objfile), None)
+        region = next((p for p in pwndbg.gdblib.vmmap.get() if "[heap]" == p.objfile), None)
         if region is not None and addr is not None:
             region = None if addr not in region else region
-=======
-        else:
-            # If we can't find an arena via heuristics, try to find it via vmmap
-            region = next(p for p in pwndbg.gdblib.vmmap.get() if "heap]" in p.objfile)
->>>>>>> e456b317
 
         # Occasionally, the [heap] vm region and the actual start of the heap are
         # different, e.g. [heap] starts at 0x61f000 but mp_.sbrk_base is 0x620000.
@@ -1914,11 +1889,4 @@
     def is_initialized(self):
         # TODO/FIXME: If main_arena['top'] is been modified to 0, this will not work.
         # try to use vmmap or main_arena.top to find the heap
-<<<<<<< HEAD
-        return any("[heap]" == x.objfile for x in pwndbg.vmmap.get()) or self.main_arena["top"] != 0
-=======
-        return (
-            any("heap]" in x.objfile for x in pwndbg.gdblib.vmmap.get())
-            or self.main_arena["top"] != 0
-        )
->>>>>>> e456b317
+        return any("[heap]" == x.objfile for x in pwndbg.gdblib.vmmap.get()) or self.main_arena["top"] != 0