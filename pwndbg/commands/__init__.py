import argparse
import functools
import io
from typing import Dict
from typing import List

import gdb

import pwndbg.color.message as message
import pwndbg.exception
import pwndbg.gdblib.regs
import pwndbg.heap
from pwndbg.heap.ptmalloc import SymbolUnresolvableError

commands = []  # type: List[Command]
command_names = set()


def list_current_commands():
    current_pagination = gdb.execute("show pagination", to_string=True)
    current_pagination = current_pagination.split()[-1].rstrip(
        "."
    )  # Take last word and skip period

    gdb.execute("set pagination off")
    command_list = gdb.execute("help all", to_string=True).strip().split("\n")
    existing_commands = set()
    for line in command_list:
        line = line.strip()
        # Skip non-command entries
        if (
            len(line) == 0
            or line.startswith("Command class:")
            or line.startswith("Unclassified commands")
        ):
            continue
        command = line.split()[0]
        existing_commands.add(command)
    gdb.execute("set pagination %s" % current_pagination)  # Restore original setting
    return existing_commands


GDB_BUILTIN_COMMANDS = list_current_commands()


class Command(gdb.Command):
    """Generic command wrapper"""

    builtin_override_whitelist = {"up", "down", "search", "pwd", "start", "ignore"}
    history = {}  # type: Dict[int,str]

    def __init__(self, function, prefix=False, command_name=None, shell=False):
        self.shell = shell

        if command_name is None:
            command_name = function.__name__

        super(Command, self).__init__(
            command_name, gdb.COMMAND_USER, gdb.COMPLETE_EXPRESSION, prefix=prefix
        )
        self.function = function

        if command_name in command_names:
            raise Exception("Cannot add command %s: already exists." % command_name)
        if (
            command_name in GDB_BUILTIN_COMMANDS
            and command_name not in self.builtin_override_whitelist
        ):
            raise Exception('Cannot override non-whitelisted built-in command "%s"' % command_name)

        command_names.add(command_name)
        commands.append(self)

        functools.update_wrapper(self, function)
        self.__name__ = command_name

        self.repeat = False

    def split_args(self, argument):
        """Split a command-line string from the user into arguments.

        Returns:
            A ``(tuple, dict)``, in the form of ``*args, **kwargs``.
            The contents of the tuple/dict are undefined.
        """
        return gdb.string_to_argv(argument), {}

    def invoke(self, argument, from_tty):
        """Invoke the command with an argument string"""
        try:
            args, kwargs = self.split_args(argument)
        except SystemExit:
            # Raised when the usage is printed by an ArgparsedCommand
            return
        except (TypeError, gdb.error):
            pwndbg.exception.handle(self.function.__name__)
            return

        try:
            self.repeat = self.check_repeated(argument, from_tty)
            return self(*args, **kwargs)
        finally:
            self.repeat = False

    def check_repeated(self, argument, from_tty):
        """Keep a record of all commands which come from the TTY.

        Returns:
            True if this command was executed by the user just hitting "enter".
        """
        # Don't care unless it's interactive use
        if not from_tty:
            return False

        lines = gdb.execute("show commands", from_tty=False, to_string=True)
        lines = lines.splitlines()

        # No history
        if not lines:
            return False

        last_line = lines[-1]
        number, command = last_line.split(None, 1)
        try:
            number = int(number)
        except ValueError:
            # Workaround for a GDB 8.2 bug when show commands return error value
            # See issue #523
            return False

        # A new command was entered by the user
        if number not in Command.history:
            Command.history[number] = command
            return False

        # Somehow the command is different than we got before?
        if not command.endswith(argument):
            return False

        return True

    def __call__(self, *args, **kwargs):
        try:
            return self.function(*args, **kwargs)
        except TypeError as te:
            print("%r: %s" % (self.function.__name__.strip(), self.function.__doc__.strip()))
            pwndbg.exception.handle(self.function.__name__)
        except Exception:
            pwndbg.exception.handle(self.function.__name__)


def fix(arg, sloppy=False, quiet=True, reraise=False):
    """Fix a single command-line argument coming from the GDB CLI.

    Arguments:
        arg(str): Original string representation (e.g. '0', '$rax', '$rax+44')
        sloppy(bool): If ``arg`` cannot be evaluated, return ``arg``. (default: False)
        quiet(bool): If an error occurs, suppress it. (default: True)
        reraise(bool): If an error occurs, raise the exception. (default: False)

    Returns:
        Ideally ``gdb.Value`` object.  May return a ``str`` if ``sloppy==True``.
        May return ``None`` if ``sloppy == False and reraise == False``.
    """
    if isinstance(arg, gdb.Value):
        return arg

    try:
        parsed = gdb.parse_and_eval(arg)
        return parsed
    except Exception:
        pass

    try:
        arg = pwndbg.gdblib.regs.fix(arg)
        return gdb.parse_and_eval(arg)
    except Exception as e:
        if not quiet:
            print(e)
        if reraise:
            raise e

    if sloppy:
        return arg

    return None


def fix_int(*a, **kw):
    return int(fix(*a, **kw))


def fix_int_reraise(*a, **kw):
    return fix(*a, reraise=True, **kw)


def OnlyWithFile(function):
    @functools.wraps(function)
    def _OnlyWithFile(*a, **kw):
        if pwndbg.gdblib.proc.exe:
            return function(*a, **kw)
        else:
            if pwndbg.gdblib.qemu.is_qemu():
                print(message.error("Could not determine the target binary on QEMU."))
            else:
                print(message.error("%s: There is no file loaded." % function.__name__))

    return _OnlyWithFile


def OnlyWhenRunning(function):
    @functools.wraps(function)
    def _OnlyWhenRunning(*a, **kw):
        if pwndbg.gdblib.proc.alive:
            return function(*a, **kw)
        else:
            print("%s: The program is not being run." % function.__name__)

    return _OnlyWhenRunning


def OnlyWithTcache(function):
    @functools.wraps(function)
    def _OnlyWithTcache(*a, **kw):
        if pwndbg.heap.current.has_tcache():
            return function(*a, **kw)
        else:
            print(
                "%s: This version of GLIBC was not compiled with tcache support."
                % function.__name__
            )

    return _OnlyWithTcache


def OnlyWhenHeapIsInitialized(function):
    @functools.wraps(function)
    def _OnlyWhenHeapIsInitialized(*a, **kw):
        if pwndbg.heap.current.is_initialized():
            return function(*a, **kw)
        else:
            print("%s: Heap is not initialized yet." % function.__name__)

    return _OnlyWhenHeapIsInitialized


def OnlyAmd64(function):
    """Decorates function to work only when pwndbg.gdblib.arch.current == \"x86-64\"."""

    @functools.wraps(function)
    def _OnlyAmd64(*a, **kw):
        if pwndbg.gdblib.arch.current == "x86-64":
            return function(*a, **kw)
        else:
            print('%s: Only works with "x86-64" arch.' % function.__name__)

    return _OnlyAmd64


# TODO/FIXME: Move this elsewhere? Have better logic for that? Maybe caching?
def _is_statically_linked():
    out = gdb.execute("info dll", to_string=True)
    return "No shared libraries loaded at this time." in out


def OnlyWithResolvedHeapSyms(function):
    @functools.wraps(function)
    def _OnlyWithResolvedHeapSyms(*a, **kw):
        e = lambda s: print(message.error(s))
        w = lambda s: print(message.warn(s))
        if pwndbg.heap.current.can_be_resolved():
            # Note: We will still raise the error for developers when exception-* is set to "on"
            try:
                return function(*a, **kw)
            except SymbolUnresolvableError as err:
                e(f"{function.__name__}: Fail to resolve the symbol: `{err.symbol}`")
                w(
                    f"You can try to determine the libc symbols addresses manually and set them appropriately. For this, see the `heap_config` command output and set the config about `{err.symbol}`."
                )
                if (
                    pwndbg.gdblib.config.exception_verbose.value
                    or pwndbg.gdblib.config.exception_debugger.value
                ):
                    raise err
            except Exception as err:
                e(f"{function.__name__}: An unknown error occurred when running this command.")
                if pwndbg.gdblib.config.resolve_heap_via_heuristic:
                    w(
                        "Maybe you can try to determine the libc symbols addresses manually, set them appropriately and re-run this command. For this, see the `heap_config` command output and set the `main_arena`, `mp_`, `global_max_fast`, `tcache` and `thread_arena` addresses."
                    )
                else:
                    w("You can try `set resolve-heap-via-heuristic on` and re-run this command.\n")
                if (
                    pwndbg.gdblib.config.exception_verbose
                    or pwndbg.gdblib.config.exception_debugger
                ):
                    raise err
        else:
            print(message.error(f"{function.__name__}: "), end="")
            if not pwndbg.gdblib.config.resolve_heap_via_heuristic:
                if _is_statically_linked():
                    e(
                        "Can't find libc symbols addresses required for this command to work since this is a statically linked binary"
                    )
                    w(
                        """Invoking the `set resolve-heap-via-heuristic on` command to resolve libc symbols via heuristics.
Please set the GLIBC version you think the target binary was compiled (using `set glibc <version>` command; e.g. 2.32) and re-run this command.
If this does not work, the only thing left is to determine the libc symbols addresses manually and set them appropriately. For this, see the `heap_config` command output and set the `main_arena`, `mp_`, `global_max_fast`, `tcache` and `thread_arena` addresses."""
                    )
                    gdb.execute("set resolve-heap-via-heuristic on", to_string=True)
                    return

                else:

                    w(
                        """This command only works with libc debug symbols which are missing.

They can probably be installed via the package manager of your choice.
See also: https://sourceware.org/gdb/onlinedocs/gdb/Separate-Debug-Files.html

E.g. on Ubuntu/Debian you might need to do the following steps (for 64-bit and 32-bit binaries):
sudo apt-get install libc6-dbg
sudo dpkg --add-architecture i386
sudo apt-get install libc-dbg:i386

If you used setup.sh on Arch based distro you'll need to do a power cycle or set environment variable manually like this: export DEBUGINFOD_URLS=https://debuginfod.archlinux.org
"""
                    )
                    w(
                        "pwndbg can still try to use this command without debug symbols after you `set resolve-heap-via-heuristic on`, but the results of those commands may be incorrect in some cases.\n"
                        "If the output of the heap command is still wrong or gives you erros, the only thing left is to determine the libc symbols addresses manually and set them appropriately. For this, see the `heap_config` command output and set the `main_arena`, `mp_`, `global_max_fast`, `tcache` and `thread_arena` addresses."
                    )
            elif pwndbg.glibc.get_version() is None:
                e("Can't resolve the heap since the GLIBC version is not set.")
                w(
                    "Please set the GLIBC version you think the target binary was compiled (using `set glibc <version>` command; e.g. 2.32) and re-run this command."
                )
            else:
                e("An unknown error occurred when resolved the heap.")
                pwndbg.exception.inform_report_issue(
                    "An unknown error occurred when resolved the heap"
                )

    return _OnlyWithResolvedHeapSyms


class _ArgparsedCommand(Command):
    def __init__(self, parser, function, command_name=None, *a, **kw):
        self.parser = parser
        if command_name is None:
            self.parser.prog = function.__name__
        else:
            self.parser.prog = command_name

        file = io.StringIO()
        self.parser.print_help(file)
        file.seek(0)
        self.__doc__ = file.read()
        # Note: function.__doc__ is used in the `pwndbg [filter]` command display
        function.__doc__ = self.parser.description.strip()

        super(_ArgparsedCommand, self).__init__(function, command_name=command_name, *a, **kw)

    def split_args(self, argument):
        argv = gdb.string_to_argv(argument)
        return tuple(), vars(self.parser.parse_args(argv))


class ArgparsedCommand:
    """Adds documentation and offloads parsing for a Command via argparse"""

    def __init__(self, parser_or_desc, aliases=[], command_name=None):
        """
        :param parser_or_desc: `argparse.ArgumentParser` instance or `str`
        """
        if isinstance(parser_or_desc, str):
            self.parser = argparse.ArgumentParser(description=parser_or_desc)
        else:
            self.parser = parser_or_desc
        self.aliases = aliases
        self._command_name = command_name

        # We want to run all integer and otherwise-unspecified arguments
        # through fix() so that GDB parses it.
        for action in self.parser._actions:
            if action.dest == "help":
                continue
            if action.type in (int, None):
                action.type = fix_int_reraise
            if action.default is not None:
                action.help += " (default: %(default)s)"

    def __call__(self, function):
        for alias in self.aliases:
            _ArgparsedCommand(self.parser, function, command_name=alias)
        return _ArgparsedCommand(self.parser, function, command_name=self._command_name)


# We use a 64-bit max value literal here instead of pwndbg.gdblib.arch.current
# as realistically its ok to pull off the biggest possible type here
# We cache its GDB value type which is 'unsigned long long'
_mask = 0xFFFFFFFFFFFFFFFF
_mask_val_type = gdb.Value(_mask).type


def sloppy_gdb_parse(s):
    """
    This function should be used as ``argparse.ArgumentParser`` .add_argument method's `type` helper.

    This makes the type being parsed as gdb value and if that parsing fails,
    a string is returned.

    :param s: String.
    :return: Whatever gdb.parse_and_eval returns or string.
    """
    try:
        val = gdb.parse_and_eval(s)
        # We can't just return int(val) because GDB may return:
        # "Python Exception <class 'gdb.error'> Cannot convert value to long."
        # e.g. for:
        # pwndbg> pi int(gdb.parse_and_eval('__libc_start_main'))
        #
        # Here, the _mask_val.type should be `unsigned long long`
        return int(val.cast(_mask_val_type))
    except (TypeError, gdb.error):
        return s


def AddressExpr(s):
    """
    Parses an address expression. Returns an int.
    """
    val = sloppy_gdb_parse(s)

    if not isinstance(val, int):
        raise argparse.ArgumentError("Incorrect address (or GDB expression): %s" % s)

    return val


def HexOrAddressExpr(s):
    """
    Parses string as hexadecimal int or an address expression. Returns an int.
    (e.g. '1234' will return 0x1234)
    """
    try:
        return int(s, 16)
    except ValueError:
        return AddressExpr(s)


def load_commands():
    import pwndbg.commands.argv
    import pwndbg.commands.aslr
    import pwndbg.commands.attachp
    import pwndbg.commands.auxv
    import pwndbg.commands.canary
    import pwndbg.commands.checksec
    import pwndbg.commands.comments
    import pwndbg.commands.config
    import pwndbg.commands.context
    import pwndbg.commands.cpsr
<<<<<<< HEAD
    import pwndbg.commands.cyclic
=======
    import pwndbg.commands.cymbol
>>>>>>> 3fa4ddab
    import pwndbg.commands.dt
    import pwndbg.commands.dumpargs
    import pwndbg.commands.elf
    import pwndbg.commands.flags
    import pwndbg.commands.gdbinit
    import pwndbg.commands.ghidra
    import pwndbg.commands.got
    import pwndbg.commands.heap
    import pwndbg.commands.hexdump
    import pwndbg.commands.ida
    import pwndbg.commands.ignore
    import pwndbg.commands.ipython_interactive
    import pwndbg.commands.leakfind
    import pwndbg.commands.memoize
    import pwndbg.commands.misc
    import pwndbg.commands.mprotect
    import pwndbg.commands.next
    import pwndbg.commands.p2p
    import pwndbg.commands.patch
    import pwndbg.commands.peda
    import pwndbg.commands.pie
    import pwndbg.commands.probeleak
    import pwndbg.commands.procinfo
    import pwndbg.commands.radare2
    import pwndbg.commands.reload
    import pwndbg.commands.rop
    import pwndbg.commands.ropper
    import pwndbg.commands.search
    import pwndbg.commands.segments
    import pwndbg.commands.shell
    import pwndbg.commands.stack
    import pwndbg.commands.start
    import pwndbg.commands.telescope
    import pwndbg.commands.tls
    import pwndbg.commands.version
    import pwndbg.commands.vmmap
    import pwndbg.commands.windbg
    import pwndbg.commands.xinfo
    import pwndbg.commands.xor<|MERGE_RESOLUTION|>--- conflicted
+++ resolved
@@ -460,11 +460,8 @@
     import pwndbg.commands.config
     import pwndbg.commands.context
     import pwndbg.commands.cpsr
-<<<<<<< HEAD
     import pwndbg.commands.cyclic
-=======
     import pwndbg.commands.cymbol
->>>>>>> 3fa4ddab
     import pwndbg.commands.dt
     import pwndbg.commands.dumpargs
     import pwndbg.commands.elf
