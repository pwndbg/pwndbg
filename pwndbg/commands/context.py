import argparse
import ast
import os
import sys
from collections import defaultdict
from io import open
from typing import DefaultDict
from typing import Dict
from typing import List

import gdb

import pwndbg.arguments
import pwndbg.chain
import pwndbg.color
import pwndbg.color.context as C
import pwndbg.color.memory as M
import pwndbg.color.syntax_highlight as H
import pwndbg.commands
import pwndbg.commands.telescope
import pwndbg.disasm
import pwndbg.gdblib.config
import pwndbg.gdblib.events
import pwndbg.gdblib.nearpc
import pwndbg.gdblib.regs
import pwndbg.gdblib.symbol
import pwndbg.gdblib.vmmap
import pwndbg.ghidra
import pwndbg.ida
import pwndbg.ui
from pwndbg.color import ColorConfig
from pwndbg.color import ColorParamSpec
from pwndbg.color import message
from pwndbg.color import theme
from pwndbg.commands import CommandCategory

theme.add_param("backtrace-prefix", "►", "prefix for current backtrace label")

# TODO: Should namespace be "context.backtrace"?
c = ColorConfig(
    "backtrace",
    [
        ColorParamSpec("prefix", "none", "color for prefix of current backtrace label"),
        ColorParamSpec("symbol", "none", "color for backtrace (symbol)"),
        ColorParamSpec("frame-label", "none", "color for backtrace (frame label)"),
    ],
)


def clear_screen(out=sys.stdout) -> None:
    """
    Clear the screen by moving the cursor to top-left corner and
    clearing the content. Different terminals may act differently
    """
    ## The ANSI escape codes we use here are described e.g. on:
    # https://en.wikipedia.org/wiki/ANSI_escape_code#CSIsection
    #
    ## To sum up the escape codes used below:
    # \x1b - Escape | Starts all the escape sequences
    # [ - Control Sequence Introducer | Starts most of the useful sequences
    # H - Cursor Position | Moves the cursor to row n, column m (default=1)
    # \x1b - Escape | Starts all the escape sequences
    # <n> J - Erase in Display | Clears part of the screen.
    # If n is 0 (or missing), clear from cursor to end of screen.
    # If n is 1, clear from cursor to beginning of the screen.
    # If n is 2, clear entire screen (and moves cursor to upper left on DOS ANSI.SYS).
    # If n is 3, clear entire screen and delete all lines saved in the
    # scrollback buffer (this feature was added for xterm and is supported
    # by other terminal applications
    out.write("\x1b[H\x1b[2J")


config_clear_screen = pwndbg.gdblib.config.add_param(
    "context-clear-screen", False, "whether to clear the screen before printing the context"
)
config_output = pwndbg.gdblib.config.add_param(
    "context-output", "stdout", 'where pwndbg should output ("stdout" or file/tty).'
)
config_context_sections = pwndbg.gdblib.config.add_param(
    "context-sections",
    "regs disasm code ghidra stack backtrace expressions",
    "which context sections are displayed (controls order)",
)

# Storing output configuration per section
outputs: Dict[str, str] = {}
output_settings = {}


@pwndbg.gdblib.config.trigger(config_context_sections)
def validate_context_sections() -> None:
    valid_values = [
        context.__name__.replace("context_", "") for context in context_sections.values()
    ]

    # If someone tries to set an empty string, we let to do that informing about possible values
    # (so that it is possible to have no context at all)
    if not config_context_sections.value or config_context_sections.value.lower() in (
        "''",
        '""',
        "none",
        "empty",
        "-",
    ):
        config_context_sections.value = ""
        print(
            message.warn(
                f"Sections set to be empty. FYI valid values are: {', '.join(valid_values)}"
            )
        )
        return

    for section in config_context_sections.split():
        if section not in valid_values:
            print(
                message.warn(f"Invalid section: {section}, valid values: {', '.join(valid_values)}")
            )
            print(message.warn("(setting none of them like '' will make sections not appear)"))
            config_context_sections.revert_default()
            return


class StdOutput:
    """A context manager wrapper to give stdout"""

    def __enter__(self):
        return sys.stdout

    def __exit__(self, *args, **kwargs) -> None:
        pass

    def __hash__(self):
        return hash(sys.stdout)

    def __eq__(self, other) -> bool:
        return isinstance(other, StdOutput)


class FileOutput:
    """A context manager wrapper to reopen files on enter"""

    def __init__(self, *args) -> None:
        self.args = args
        self.handle = None

    def __enter__(self):
        self.handle = open(*self.args)
        return self.handle

    def __exit__(self, *args, **kwargs) -> None:
        self.handle.close()

    def __hash__(self):
        return hash(self.args)

    def __eq__(self, other):
        return self.args == other.args


class CallOutput:
    """A context manager which calls a function on write"""

    def __init__(self, func) -> None:
        self.func = func

    def __enter__(self):
        return self

    def __exit__(self, *args, **kwargs) -> None:
        pass

    def __hash__(self):
        return hash(self.func)

    def __eq__(self, other):
        return self.func == other.func

    def write(self, data) -> None:
        self.func(data)

    def flush(self):
        try:
            return self.func.flush()
        except AttributeError:
            pass

    def isatty(self):
        try:
            return self.func.isatty()
        except AttributeError:
            return False


def output(section):
    """Creates a context manager corresponding to configured context output"""
    target = outputs.get(section, str(config_output))
    if not target or target == "stdout":
        return StdOutput()
    elif callable(target):
        return CallOutput(target)
    else:
        return FileOutput(target, "w")


parser = argparse.ArgumentParser(description="Sets the output of a context section.")
parser.add_argument(
    "section",
    type=str,
    help="The section which is to be configured. ('regs', 'disasm', 'code', 'stack', 'backtrace', and/or 'args')",
)
parser.add_argument("path", type=str, help="The path to which the output is written")
parser.add_argument("clearing", type=bool, help="Indicates weather to clear the output")
banner_arg = parser.add_argument(
    "banner",
    type=str,
    nargs="?",
    default="both",
    help="Where a banner should be placed: both, top , bottom, none",
)
parser.add_argument(
    "width",
    type=int,
    nargs="?",
    default=None,
    help="Sets a fixed width (used for banner). Set to None for auto",
)


@pwndbg.commands.ArgparsedCommand(parser, aliases=["ctx-out"], category=CommandCategory.CONTEXT)
def contextoutput(section, path, clearing, banner="both", width=None):
    if not banner:  # synonym for splitmind backwards compatibility
        banner = "none"
    if banner not in ("both", "top", "bottom", "none"):
        raise argparse.ArgumentError(banner_arg, f"banner can not be '{banner}'")
    if width is not None:
        width = int(width)
    outputs[section] = path
    output_settings[section] = dict(
        clearing=clearing,
        width=width,
        banner_top=banner in ["both", "top"],
        banner_bottom=banner in ["both", "bottom"],
    )


# Watches
expressions = []

parser = argparse.ArgumentParser(
    formatter_class=argparse.RawTextHelpFormatter,
    description="""
Adds an expression to be shown on context.

To remove an expression, see `cunwatch`.
""",
)
parser.add_argument(
    "cmd",
    type=str,
    default="eval",
    nargs="?",
    choices=["eval", "execute"],
    help="""Command to be used with the expression.
- eval: the expression is parsed and evaluated as in the debugged language.
- execute: the expression is executed as a GDB command.""",
)
parser.add_argument(
    "expression", type=str, help="The expression to be evaluated and shown in context"
)


@pwndbg.commands.ArgparsedCommand(
    parser, aliases=["ctx-watch", "cwatch"], category=CommandCategory.CONTEXT
)
def contextwatch(expression, cmd) -> None:
    expressions.append((expression, cmd))


parser = argparse.ArgumentParser(
    description="Removes an expression previously added to be watched."
)
parser.add_argument("num", type=int, help="The expression number to be removed from context")


@pwndbg.commands.ArgparsedCommand(
    parser, aliases=["ctx-unwatch", "cunwatch"], category=CommandCategory.CONTEXT
)
def contextunwatch(num) -> None:
    if num < 1 or num > len(expressions):
        print(message.error("Invalid input"))
        return

    expressions.pop(int(num) - 1)


def context_expressions(target=sys.stdout, with_banner=True, width=None):
    if not expressions:
        return []
    banner = [pwndbg.ui.banner("expressions", target=target, width=width)]
    output = []
    for i, (exp, cmd) in enumerate(expressions):
        header = f"{i + 1}: {C.highlight(exp)}"
        try:
            if cmd == "eval":
                value = str(gdb.parse_and_eval(exp))
            else:
                assert cmd == "execute"
                value = gdb.execute(exp, from_tty=False, to_string=True)
        except gdb.error as err:
            value = str(err)

        # When evaluating the expression we display it inline with the header, but when executing an
        # expression we display it on the next line
        if cmd == "eval":
            header += f" = {value}"
        output.append(header)

        if cmd == "execute":
            output.append(value)

    return banner + output if with_banner else output


config_context_ghidra = pwndbg.gdblib.config.add_param(
    "context-ghidra",
    "never",
    "when to try to decompile the current function with ghidra (slow and requires radare2/r2pipe or rizin/rzpipe) (valid values: always, never, if-no-source)",
)


def context_ghidra(target=sys.stdout, with_banner=True, width=None):
    """
    Print out the source of the current function decompiled by ghidra.

    The context-ghidra config parameter is used to configure whether to always,
    never or only show the context if no source is available.
    """
    banner = (
        [pwndbg.ui.banner("ghidra decompile", target=target, width=width)] if with_banner else []
    )

    if config_context_ghidra == "never":
        return []

    if config_context_ghidra == "if-no-source":
        source_filename = pwndbg.gdblib.symbol.selected_frame_source_absolute_filename()
        if source_filename and os.path.exists(source_filename):
            return []

    try:
        return banner + pwndbg.ghidra.decompile().split("\n")
    except Exception as e:
        return banner + [message.error(e)]


# @pwndbg.gdblib.events.stop

parser = argparse.ArgumentParser(
    description="Print out the current register, instruction, and stack context."
)
parser.add_argument(
    "subcontext",
    nargs="*",
    type=str,
    default=None,
    help="Submenu to display: 'reg', 'disasm', 'code', 'stack', 'backtrace', 'ghidra', and/or 'args'",
)


@pwndbg.commands.ArgparsedCommand(parser, aliases=["ctx"], category=CommandCategory.CONTEXT)
@pwndbg.commands.OnlyWhenRunning
def context(subcontext=None) -> None:
    """
    Print out the current register, instruction, and stack context.

    Accepts subcommands 'reg', 'disasm', 'code', 'stack', 'backtrace', 'ghidra' and 'args'.
    """
    if subcontext is None:
        subcontext = []
    args = subcontext

    if len(args) == 0:
        args = config_context_sections.split()

    sections = [("legend", lambda *args, **kwargs: [M.legend()])] if args else []
    sections += [(arg, context_sections.get(arg[0], None)) for arg in args]

    result = defaultdict(list)
    result_settings: DefaultDict[str, Dict] = defaultdict(dict)
    for section, func in sections:
        if func:
            target = output(section)
            # Last section of an output decides about output settings
            settings = output_settings.get(section, {})
            result_settings[target].update(settings)
            with target as out:
                result[target].extend(
                    func(
                        target=out,
                        width=settings.get("width", None),
                        with_banner=settings.get("banner_top", True),
                    )
                )

    for target, res in result.items():
        settings = result_settings[target]
        if len(res) > 0 and settings.get("banner_bottom", True):
            with target as out:
                res.append(pwndbg.ui.banner("", target=out, width=settings.get("width", None)))

    for target, lines in result.items():
        with target as out:
            if result_settings[target].get("clearing", config_clear_screen) and lines:
                clear_screen(out)
            out.write("\n".join(lines))
            if out is sys.stdout:
                out.write("\n")
            out.flush()


pwndbg.gdblib.config.add_param(
    "show-compact-regs", False, "whether to show a compact register view with columns"
)
pwndbg.gdblib.config.add_param(
    "show-compact-regs-columns", 2, "the number of columns (0 for dynamic number of columns)"
)
pwndbg.gdblib.config.add_param(
    "show-compact-regs-min-width", 20, "the minimum width of each column"
)
pwndbg.gdblib.config.add_param(
    "show-compact-regs-separation", 4, "the number of spaces separating columns"
)


def calculate_padding_to_align(length, align):
    """Calculates the number of spaces to append to reach the next alignment.
    The next alignment point is given by "x * align >= length".
    """
    return 0 if length % align == 0 else (align - (length % align))


def compact_regs(regs, width=None, target=sys.stdout):
    columns = max(0, int(pwndbg.gdblib.config.show_compact_regs_columns))
    min_width = max(1, int(pwndbg.gdblib.config.show_compact_regs_min_width))
    separation = max(1, int(pwndbg.gdblib.config.show_compact_regs_separation))

    if width is None:  # auto width. In case of stdout, it's better to use stdin (b/c GdbOutputFile)
        _height, width = pwndbg.ui.get_window_size(
            target=target if target != sys.stdout else sys.stdin
        )

    if columns > 0:
        # Adjust the minimum_width (column) according to the
        # layout depicted below, where there are "columns" columns
        # and "columns - 1" separations.
        #
        # |<----------------- window width -------------------->|
        # | column | sep. | column | sep. | ... | sep. | column |
        #
        # Which results in the following formula:
        # window_width = columns * min_width + (columns - 1) * separation
        # => min_width = (window_width - (columns - 1) * separation) / columns
        min_width = max(min_width, (width - (columns - 1) * separation) // columns)

    result = []

    line = ""
    line_length = 0
    for reg in regs:
        # Strip the color / hightlight information the get the raw text width of the register
        reg_length = len(pwndbg.color.strip(reg))

        # Length of line with unoccupied space and padding is required
        # to fit the register string onto the screen / display.
        line_length_with_padding = line_length
        line_length_with_padding += (
            separation if line_length != 0 else 0
        )  # No separation at the start of a line
        line_length_with_padding += calculate_padding_to_align(
            line_length_with_padding, min_width + separation
        )

        # When element does not fully fit, then start a new line
        if line_length_with_padding + max(reg_length, min_width) > width:
            result.append(line)

            line = ""
            line_length = 0
            line_length_with_padding = 0

        # Add padding in front of the next printed register
        if line_length != 0:
            line += " " * (line_length_with_padding - line_length)

        line += reg
        line_length = line_length_with_padding + reg_length

    # Append last line if required
    if line_length != 0:
        result.append(line)

    return result


def context_regs(target=sys.stdout, with_banner=True, width=None):
    regs = get_regs()
    if pwndbg.gdblib.config.show_compact_regs:
        regs = compact_regs(regs, target=target, width=width)

    info = " / show-flags %s / show-compact-regs %s" % (
        "on" if pwndbg.gdblib.config.show_flags else "off",
        "on" if pwndbg.gdblib.config.show_compact_regs else "off",
    )
    banner = [pwndbg.ui.banner("registers", target=target, width=width, extra=info)]
    return banner + regs if with_banner else regs


parser = argparse.ArgumentParser(description="Print out all registers and enhance the information.")
parser.add_argument("regs", nargs="*", type=str, default=None, help="Registers to be shown")


@pwndbg.commands.ArgparsedCommand(parser, category=CommandCategory.CONTEXT)
@pwndbg.commands.OnlyWhenRunning
def regs(regs=None) -> None:
    """Print out all registers and enhance the information."""
    print("\n".join(get_regs(*regs)))


pwndbg.gdblib.config.add_param("show-flags", False, "whether to show flags registers")
pwndbg.gdblib.config.add_param("show-retaddr-reg", False, "whether to show return address register")


def get_regs(*regs):
    result = []

    if not regs and pwndbg.gdblib.config.show_retaddr_reg:
        regs = (
            pwndbg.gdblib.regs.gpr
            + (pwndbg.gdblib.regs.frame, pwndbg.gdblib.regs.current.stack)
            + pwndbg.gdblib.regs.retaddr
            + (pwndbg.gdblib.regs.current.pc,)
        )
    elif not regs:
        regs = pwndbg.gdblib.regs.gpr + (
            pwndbg.gdblib.regs.frame,
            pwndbg.gdblib.regs.current.stack,
            pwndbg.gdblib.regs.current.pc,
        )

    if pwndbg.gdblib.config.show_flags:
        regs += tuple(pwndbg.gdblib.regs.flags)

    changed = pwndbg.gdblib.regs.changed

    for reg in regs:
        if reg is None:
            continue

        if reg not in pwndbg.gdblib.regs:
            print(message.warn("Unknown register: %r" % reg))
            continue

        value = pwndbg.gdblib.regs[reg]

        # Make the register stand out and give a color if changed
        regname = C.register(reg.ljust(4).upper())
        if reg in changed:
            regname = C.register_changed(regname)

        # Show a dot next to the register if it changed
        change_marker = "%s" % C.config_register_changed_marker
        m = " " * len(change_marker) if reg not in changed else C.register_changed(change_marker)

        if reg in pwndbg.gdblib.regs.flags:
            desc = C.format_flags(
                value, pwndbg.gdblib.regs.flags[reg], pwndbg.gdblib.regs.last.get(reg, 0)
            )

        else:
            desc = pwndbg.chain.format(value)

        result.append(f"{m}{regname} {desc}")
    return result


pwndbg.gdblib.config.add_param(
    "emulate",
    True,
    """
Unicorn emulation of code near the current instruction
""",
)
code_lines = pwndbg.gdblib.config.add_param(
    "context-code-lines", 10, "number of additional lines to print in the code context"
)


def context_disasm(target=sys.stdout, with_banner=True, width=None):
    try:
        flavor = gdb.execute("show disassembly-flavor", to_string=True).lower().split('"')[1]
    except gdb.error as e:
        if str(e).find("disassembly-flavor") > -1:
            flavor = "intel"
        else:
            raise

    syntax = pwndbg.disasm.CapstoneSyntax[flavor]

    # Get the Capstone object to set disassembly syntax
    cs = next(iter(pwndbg.disasm.get_disassembler_cached.cache.values()), None)

    # The `None` case happens when the cache was not filled yet (see e.g. #881)
    if cs is not None and cs.syntax != syntax:
        pwndbg.lib.cache.clear_caches()

    result = pwndbg.gdblib.nearpc.nearpc(
        lines=code_lines // 2, emulate=bool(pwndbg.gdblib.config.emulate)
    )

    # Note: we must fetch emulate value again after disasm since
    # we check if we can actually use emulation in `can_run_first_emulate`
    # and this call may disable it
    info = " / %s / set emulate %s" % (
        pwndbg.gdblib.arch.current,
        "on" if bool(pwndbg.gdblib.config.emulate) else "off",
    )
    banner = [pwndbg.ui.banner("disasm", target=target, width=width, extra=info)]

    # If we didn't disassemble backward, try to make sure
    # that the amount of screen space taken is roughly constant.
    while len(result) < code_lines + 1:
        result.append("")

    return banner + result if with_banner else result


theme.add_param("highlight-source", True, "whether to highlight the closest source line")
source_code_lines = pwndbg.gdblib.config.add_param(
    "context-source-code-lines", 10, "number of source code lines to print by the context command"
)
pwndbg.gdblib.config.add_param(
    "context-source-code-tabstop", 8, "number of spaces that a <tab> in the source code counts for"
)
theme.add_param("code-prefix", "►", "prefix marker for 'context code' command")


@pwndbg.lib.cache.cache_until("start")
def get_highlight_source(filename):
    # Notice that the code is cached
    with open(filename, encoding="utf-8", errors="ignore") as f:
        source = f.read()

    if pwndbg.gdblib.config.syntax_highlight:
        source = H.syntax_highlight(source, filename)

    source_lines = source.split("\n")
    source_lines = tuple(line.rstrip() for line in source_lines)
    return source_lines


def get_filename_and_formatted_source():
    """
    Returns formatted, lines limited and highlighted source as list
    or if it isn't there - an empty list
    """
    sal = gdb.selected_frame().find_sal()  # gdb.Symtab_and_line

    # Check if source code is available
    if sal.symtab is None:
        return "", []

    # Get the full source code
    closest_line = sal.line
    filename = sal.symtab.fullname()

    try:
        source = get_highlight_source(filename)
    except IOError:
        return "", []

    if not source:
        return "", []

    n = int(source_code_lines)

    # Compute the line range
    start = max(closest_line - 1 - n // 2, 0)
    end = min(closest_line - 1 + n // 2 + 1, len(source))
    num_width = len(str(end))

    # split the code
    source = source[start:end]

    # Compute the prefix_sign length
    prefix_sign = C.prefix(str(pwndbg.gdblib.config.code_prefix))
    prefix_width = len(prefix_sign)

    # Format the output
    formatted_source = []
    for line_number, code in enumerate(source, start=start + 1):
        if pwndbg.gdblib.config.context_source_code_tabstop > 0:
            code = code.replace("\t", " " * pwndbg.gdblib.config.context_source_code_tabstop)
        fmt = " {prefix_sign:{prefix_width}} {line_number:>{num_width}} {code}"
        if pwndbg.gdblib.config.highlight_source and line_number == closest_line:
            fmt = C.highlight(fmt)

        line = fmt.format(
            prefix_sign=prefix_sign if line_number == closest_line else "",
            prefix_width=prefix_width,
            line_number=line_number,
            num_width=num_width,
            code=code,
        )
        formatted_source.append(line)

    return filename, formatted_source


def context_code(target=sys.stdout, with_banner=True, width=None):
    filename, formatted_source = get_filename_and_formatted_source()

    # Try getting source from files
    if formatted_source:
        bannerline = (
            [pwndbg.ui.banner("Source (code)", target=target, width=width)] if with_banner else []
        )
        return bannerline + ["In file: %s" % filename] + formatted_source

    # Try getting source from IDA Pro Hex-Rays Decompiler
    if not pwndbg.ida.available():
        return []

    n = int(int(int(source_code_lines) / 2))  # int twice to make it a real int instead of inthook
    # May be None when decompilation failed or user loaded wrong binary in IDA
    code = pwndbg.ida.decompile_context(pwndbg.gdblib.regs.pc, n)

    if code:
        bannerline = (
            [pwndbg.ui.banner("Hexrays pseudocode", target=target, width=width)]
            if with_banner
            else []
        )
        return bannerline + code.splitlines()
    else:
        return []


stack_lines = pwndbg.gdblib.config.add_param(
    "context-stack-lines", 8, "number of lines to print in the stack context"
)


def context_stack(target=sys.stdout, with_banner=True, width=None):
    result = [pwndbg.ui.banner("stack", target=target, width=width)] if with_banner else []
    telescope = pwndbg.commands.telescope.telescope(
        pwndbg.gdblib.regs.sp, to_string=True, count=stack_lines
    )
    if telescope:
        result.extend(telescope)
    return result


backtrace_lines = pwndbg.gdblib.config.add_param(
    "context-backtrace-lines", 8, "number of lines to print in the backtrace context"
)
backtrace_frame_label = theme.add_param(
    "backtrace-frame-label", "", "frame number label for backtrace"
)


def context_backtrace(with_banner=True, target=sys.stdout, width=None):
    result = []

    if with_banner:
        result.append(pwndbg.ui.banner("backtrace", target=target, width=width))

    this_frame = gdb.selected_frame()
    newest_frame = this_frame
    oldest_frame = this_frame

    for i in range(backtrace_lines - 1):
        try:
            candidate = oldest_frame.older()
        # We catch gdb.error in case of a `gdb.error: PC not saved` case
        except (gdb.MemoryError, gdb.error):
            break

        if not candidate:
            break
        oldest_frame = candidate

    for i in range(backtrace_lines - 1):
        candidate = newest_frame.newer()
        if not candidate:
            break
        newest_frame = candidate

    frame = newest_frame
    i = 0
    bt_prefix = "%s" % pwndbg.gdblib.config.backtrace_prefix
    while True:
        prefix = bt_prefix if frame == this_frame else " " * len(bt_prefix)
<<<<<<< HEAD
        prefix = " %s" % c.prefix(prefix)
        frame_pc = frame.pc()
        stackaddr = M.get((pwndbg.gdblib.stack.find_addr_on_stack(frame_pc)))
        addrsz = "(" + stackaddr + ") " + M.get(frame_pc)
        symbol = c.symbol(pwndbg.gdblib.symbol.get(int(frame_pc)))
=======
        prefix = f" {c.prefix(prefix)}"
        addrsz = c.address(pwndbg.ui.addrsz(frame.pc()))
        symbol = c.symbol(pwndbg.gdblib.symbol.get(int(frame.pc())))
>>>>>>> 1bdaed3d
        if symbol:
            addrsz = addrsz + " " + symbol

        line = map(str, (prefix, c.frame_label("%s%i" % (backtrace_frame_label, i)), addrsz))
        line = " ".join(line)
        result.append(line)

        if frame == oldest_frame:
            break

        frame = frame.older()
        i += 1
    return result


def context_args(with_banner=True, target=sys.stdout, width=None):
    args = pwndbg.arguments.format_args(pwndbg.disasm.one())

    # early exit to skip section if no arg found
    if not args:
        return []

    if with_banner:
        args.insert(0, pwndbg.ui.banner("arguments", target=target, width=width))

    return args


last_signal: List[str] = []


def save_signal(signal) -> None:
    global last_signal
    last_signal = result = []

    if isinstance(signal, gdb.ExitedEvent):
        # Booooo old gdb
        if hasattr(signal, "exit_code"):
            result.append(message.exit("Exited: %r" % signal.exit_code))

    elif isinstance(signal, gdb.SignalEvent):
        msg = f"Program received signal {signal.stop_signal}"

        if signal.stop_signal == "SIGSEGV":
            # When users use rr (https://rr-project.org or https://github.com/mozilla/rr)
            # we can't access $_siginfo, so lets just show current pc
            # see also issue 476
            if _is_rr_present():
                msg += " (current pc: %#x)" % pwndbg.gdblib.regs.pc
            else:
                try:
                    si_addr = gdb.parse_and_eval("$_siginfo._sifields._sigfault.si_addr")
                    msg += " (fault address %#x)" % int(si_addr or 0)
                except gdb.error:
                    pass
        result.append(message.signal(msg))

    elif isinstance(signal, gdb.BreakpointEvent):
        for bkpt in signal.breakpoints:
            result.append(message.breakpoint(f"Breakpoint {(bkpt.location)}"))


gdb.events.cont.connect(save_signal)
gdb.events.stop.connect(save_signal)
gdb.events.exited.connect(save_signal)


def context_signal():
    return last_signal


context_sections = {
    "r": context_regs,
    "d": context_disasm,
    "a": context_args,
    "c": context_code,
    "s": context_stack,
    "b": context_backtrace,
    "e": context_expressions,
    "g": context_ghidra,
}


@pwndbg.lib.cache.cache_until("forever")
def _is_rr_present() -> bool:
    """
    Checks whether rr project is present (so someone launched e.g. `rr replay <some-recording>`)
    """

    # this is ugly but I couldn't find a better way to do it
    # feel free to refactor it
    globals_list_literal_str = gdb.execute("python print(list(globals().keys()))", to_string=True)
    interpreter_globals = ast.literal_eval(globals_list_literal_str)

    return "RRCmd" in interpreter_globals and "RRWhere" in interpreter_globals<|MERGE_RESOLUTION|>--- conflicted
+++ resolved
@@ -800,17 +800,11 @@
     bt_prefix = "%s" % pwndbg.gdblib.config.backtrace_prefix
     while True:
         prefix = bt_prefix if frame == this_frame else " " * len(bt_prefix)
-<<<<<<< HEAD
         prefix = " %s" % c.prefix(prefix)
         frame_pc = frame.pc()
         stackaddr = M.get((pwndbg.gdblib.stack.find_addr_on_stack(frame_pc)))
         addrsz = "(" + stackaddr + ") " + M.get(frame_pc)
         symbol = c.symbol(pwndbg.gdblib.symbol.get(int(frame_pc)))
-=======
-        prefix = f" {c.prefix(prefix)}"
-        addrsz = c.address(pwndbg.ui.addrsz(frame.pc()))
-        symbol = c.symbol(pwndbg.gdblib.symbol.get(int(frame.pc())))
->>>>>>> 1bdaed3d
         if symbol:
             addrsz = addrsz + " " + symbol
 
