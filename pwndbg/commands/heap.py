--- conflicted
+++ resolved
@@ -123,6 +123,11 @@
             # compensate for the presence of the have_fastchunks variable
             # in GLIBC versions >= 2.27.
             cursor += (allocator.malloc_state.sizeof + ptr_size) & ~allocator.malloc_align_mask
+
+    # i686 alignment heuristic
+    first_chunk_size = pwndbg.arch.unpack(pwndbg.memory.read(cursor + ptr_size, ptr_size))
+    if first_chunk_size == 0:
+        cursor += ptr_size * 2
 
     while cursor in heap_region:
         old_cursor = cursor
@@ -178,40 +183,11 @@
             out += message.system("fd_nextsize: ") + "0x{:02x}\n".format(pwndbg.memory.u(cursor + allocator.chunk_key_offset('fd_nextsize')))
             out += message.system("bk_nextsize: ") + "0x{:02x}\n".format(pwndbg.memory.u(cursor + allocator.chunk_key_offset('bk_nextsize')))
 
-<<<<<<< HEAD
-    page = main_heap.get_heap_boundaries(addr)
-    if addr is None:
-        addr = page.vaddr
-
-    # Print out all chunks on the heap
-    # TODO: Add an option to print out only free or allocated chunks
-
-    # Check if there is an alignment at the start of the heap
-    size_t = pwndbg.arch.ptrsize
-    first_chunk_size = pwndbg.arch.unpack(pwndbg.memory.read(addr + size_t, size_t))
-    if first_chunk_size == 0:
-        addr += size_t * 2  # Skip the alignment
-
-    while addr < page.vaddr + page.memsz:
-        chunk = malloc_chunk(addr)  # Prints the chunk
-        if not chunk:
-            print(message.error('Bad chunk at address 0x{:x}'.format(addr)))
-            break
-
-        size = int(chunk['size'])
-        if size < 0:
-            print(message.notice('Negative chunk size, breaking'))
-            break
-        # Clear the bottom 3 bits
-        size &= ~7
-        if size == 0:
-=======
         print(out)
         cursor += real_size
 
         # Avoid an infinite loop when a chunk's size is 0.
         if cursor == old_cursor:
->>>>>>> 42815836
             break
 
 
@@ -314,14 +290,10 @@
     if not fake and non_main_arena:
         arena = allocator.get_heap(addr)['ar_ptr']
 
-<<<<<<< HEAD
     fastbins = [] if fake else main_heap.fastbins(arena)
     if not fastbins:
         fastbins = []
 
-=======
-    fastbins = [] if fake else allocator.fastbins(arena)
->>>>>>> 42815836
     header = M.get(addr)
     if fake:
         header += message.prompt(' FAKE')
