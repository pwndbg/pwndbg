--- conflicted
+++ resolved
@@ -434,11 +434,7 @@
 @pwndbg.commands.OnlyWithResolvedHeapSyms
 @pwndbg.commands.OnlyWhenHeapIsInitialized
 @pwndbg.commands.OnlyWhenUserspace
-<<<<<<< HEAD
-def malloc_chunk(addr, fake=False, verbose=False, simple=False, dump=False) -> None:
-=======
-def malloc_chunk(addr, fake=False, verbose=False, simple=False, next=0) -> None:
->>>>>>> 385e63f6
+def malloc_chunk(addr, fake=False, verbose=False, simple=False, next=0, dump=False) -> None:
     """Print a malloc_chunk struct's contents."""
     allocator = pwndbg.heap.current
 
@@ -514,13 +510,11 @@
 
     print(" | ".join(headers_to_print) + "\n" + out_fields)
 
-<<<<<<< HEAD
     if dump:
         print(C.banner("hexdump"))
 
         ptr_size = pwndbg.gdblib.arch.ptrsize
         pwndbg.commands.hexdump.hexdump(chunk.address, chunk.real_size + ptr_size)
-=======
     if next:
         print(C.banner(f"Next {next} chunk(s):"))
         for _ in range(next):
@@ -531,7 +525,6 @@
                 break
 
             malloc_chunk(chunk.address, fake=fake, verbose=verbose, simple=simple)
->>>>>>> 385e63f6
 
 
 parser = argparse.ArgumentParser(
